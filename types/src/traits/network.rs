//! Network access compatibility
//!
//! Contains types and traits used by `HotShot` to abstract over network access

use async_compatibility_layer::art::async_sleep;
#[cfg(async_executor_impl = "async-std")]
use async_std::future::TimeoutError;
use hotshot_task::{boxed_sync, BoxSyncFuture};
use libp2p_networking::network::NetworkNodeHandleError;
#[cfg(async_executor_impl = "tokio")]
use tokio::time::error::Elapsed as TimeoutError;
#[cfg(not(any(async_executor_impl = "async-std", async_executor_impl = "tokio")))]
compile_error! {"Either config option \"async-std\" or \"tokio\" must be enabled for this crate."}
use super::{node_implementation::NodeType, signature_key::SignatureKey};
use crate::{
    data::ViewNumber,
    message::{Message, MessagePurpose},
};
use async_compatibility_layer::channel::UnboundedSendError;
use async_trait::async_trait;
use rand::{
    distributions::{Bernoulli, Uniform},
    prelude::Distribution,
};
use serde::{Deserialize, Serialize};
use snafu::Snafu;
use std::{collections::BTreeSet, fmt::Debug, sync::Arc, time::Duration};

impl From<NetworkNodeHandleError> for NetworkError {
    fn from(error: NetworkNodeHandleError) -> Self {
        match error {
            NetworkNodeHandleError::SerializationError { source } => {
                NetworkError::FailedToSerialize { source }
            }
            NetworkNodeHandleError::DeserializationError { source } => {
                NetworkError::FailedToDeserialize { source }
            }
            NetworkNodeHandleError::TimeoutError { source } => NetworkError::Timeout { source },
            NetworkNodeHandleError::Killed => NetworkError::ShutDown,
            source => NetworkError::Libp2p { source },
        }
    }
}

/// for any errors we decide to add to memory network
#[derive(Debug, Snafu)]
#[snafu(visibility(pub))]
pub enum MemoryNetworkError {
    /// stub
    Stub,
}

/// Centralized server specific errors
#[derive(Debug, Snafu)]
#[snafu(visibility(pub))]
pub enum CentralizedServerNetworkError {
    /// The centralized server could not find a specific message.
    NoMessagesInQueue,
}

/// Web server specific errors
#[derive(Debug, Snafu)]
#[snafu(visibility(pub))]
pub enum WebServerNetworkError {
    /// The injected consensus data is incorrect
    IncorrectConsensusData,
    /// The client returned an error
    ClientError,
    /// Endpoint parsed incorrectly
    EndpointError,
    /// Client disconnected
    ClientDisconnected,
}

/// the type of transmission
#[derive(Debug, Clone, Copy, Serialize, Deserialize)]
pub enum TransmitType {
    /// directly transmit
    Direct,
    /// broadcast the message to all
    Broadcast,
}

/// Error type for networking
#[derive(Debug, Snafu)]
#[snafu(visibility(pub))]
pub enum NetworkError {
    /// Libp2p specific errors
    Libp2p {
        /// source of error
        source: NetworkNodeHandleError,
    },
    /// memory network specific errors
    MemoryNetwork {
        /// source of error
        source: MemoryNetworkError,
    },
    /// Centralized server specific errors
    CentralizedServer {
        /// source of error
        source: CentralizedServerNetworkError,
    },

    /// Web server specific errors
    WebServer {
        /// source of error
        source: WebServerNetworkError,
    },
    /// unimplemented functionality
    UnimplementedFeature,
    /// Could not deliver a message to a specified recipient
    CouldNotDeliver,
    /// Attempted to deliver a message to an unknown node
    NoSuchNode,
    /// Failed to serialize a network message
    FailedToSerialize {
        /// Originating bincode error
        source: bincode::Error,
    },
    /// Failed to deserealize a network message
    FailedToDeserialize {
        /// originating bincode error
        source: bincode::Error,
    },
    /// A timeout occurred
    Timeout {
        /// Source of error
        source: TimeoutError,
    },
    /// Error sending output to consumer of NetworkingImplementation
    /// TODO this should have more information
    ChannelSend,
    /// The underlying connection has been shut down
    ShutDown,
    /// unable to cancel a request, the request has already been cancelled
    UnableToCancel,
}

#[derive(Clone, Debug)]
// Storing view number as a u64 to avoid the need TYPES generic
/// Events to poll or cancel consensus processes.
pub enum ConsensusIntentEvent<K: SignatureKey> {
    /// Poll for votes for a particular view
    PollForVotes(u64),
    /// Poll for VID votes for a particular view
    PollForVIDVotes(u64),
    /// Poll for a proposal for a particular view
    PollForProposal(u64),
<<<<<<< HEAD
=======
    /// Poll for VID disperse data for a particular view
    PollForVIDDisperse(u64),
>>>>>>> 640e43a8
    /// Poll for the most recent proposal the webserver has
    PollForCurrentProposal,
    /// Poll for a DAC for a particular view
    PollForDAC(u64),
    /// Poll for a VID certificate for a certain view
    PollForVIDCertificate(u64),
    /// Poll for view sync votes starting at a particular view
    PollForViewSyncVotes(u64),
    /// Poll for view sync proposals (certificates) for a particular view
    PollForViewSyncCertificate(u64),
    /// Poll for new transactions
    PollForTransactions(u64),
    /// Poll for future leader
    PollFutureLeader(u64, K),
    /// Cancel polling for votes
    CancelPollForVotes(u64),
    /// Cancel polling for VID votes for a particular view
    CancelPollForVIDVotes(u64),
    /// Cancel polling for view sync votes.
    CancelPollForViewSyncVotes(u64),
    /// Cancel polling for proposals.
    CancelPollForProposal(u64),
    /// Cancal polling for DAC.
    CancelPollForDAC(u64),
    /// Cancel polling for VID certificate
    CancelPollForVIDCertificate(u64),
    /// Cancel polling for view sync certificate.
    CancelPollForViewSyncCertificate(u64),
    /// Cancel polling for VID disperse data
    CancelPollForVIDDisperse(u64),
    /// Cancel polling for transactions
    CancelPollForTransactions(u64),
}

impl<K: SignatureKey> ConsensusIntentEvent<K> {
    /// Get the view number of the event.
    #[must_use]
    pub fn view_number(&self) -> u64 {
        match &self {
            ConsensusIntentEvent::PollForVotes(view_number)
            | ConsensusIntentEvent::PollForProposal(view_number)
            | ConsensusIntentEvent::PollForDAC(view_number)
            | ConsensusIntentEvent::PollForViewSyncVotes(view_number)
            | ConsensusIntentEvent::CancelPollForViewSyncVotes(view_number)
            | ConsensusIntentEvent::CancelPollForVotes(view_number)
            | ConsensusIntentEvent::CancelPollForProposal(view_number)
            | ConsensusIntentEvent::PollForVIDCertificate(view_number)
            | ConsensusIntentEvent::PollForVIDVotes(view_number)
            | ConsensusIntentEvent::PollForVIDDisperse(view_number)
            | ConsensusIntentEvent::CancelPollForVIDDisperse(view_number)
            | ConsensusIntentEvent::CancelPollForDAC(view_number)
            | ConsensusIntentEvent::CancelPollForVIDCertificate(view_number)
            | ConsensusIntentEvent::CancelPollForVIDVotes(view_number)
            | ConsensusIntentEvent::CancelPollForViewSyncCertificate(view_number)
            | ConsensusIntentEvent::PollForViewSyncCertificate(view_number)
            | ConsensusIntentEvent::PollForTransactions(view_number)
<<<<<<< HEAD
            | ConsensusIntentEvent::CancelPollForTransactions(view_number) => *view_number,
=======
            | ConsensusIntentEvent::CancelPollForTransactions(view_number)
            | ConsensusIntentEvent::PollFutureLeader(view_number, _) => *view_number,
>>>>>>> 640e43a8
            ConsensusIntentEvent::PollForCurrentProposal => 1,
        }
    }
}

/// common traits we would like our network messages to implement
pub trait NetworkMsg:
    Serialize + for<'a> Deserialize<'a> + Clone + Sync + Send + Debug + 'static
{
}

/// a message
pub trait ViewMessage<TYPES: NodeType> {
    /// get the view out of the message
    fn get_view_number(&self) -> TYPES::Time;
    // TODO move out of this trait.
    /// get the purpose of the message
    fn purpose(&self) -> MessagePurpose;
}

/// API for interacting directly with a consensus committee
/// intended to be implemented for both DA and for validating consensus committees
#[async_trait]
pub trait CommunicationChannel<TYPES: NodeType>: Clone + Debug + Send + Sync + 'static {
    /// Underlying Network implementation's type
    type NETWORK;
    /// Blocks until node is successfully initialized
    /// into the network
    async fn wait_for_ready(&self);

    /// Pauses the underlying network
    fn pause(&self);

    /// Resumes the underlying network
    fn resume(&self);

    /// checks if the network is ready
    /// nonblocking
    async fn is_ready(&self) -> bool;

    /// Shut down this network. Afterwards this network should no longer be used.
    ///
    /// This should also cause other functions to immediately return with a [`NetworkError`]
    fn shut_down<'a, 'b>(&'a self) -> BoxSyncFuture<'b, ()>
    where
        'a: 'b,
        Self: 'b;

    /// broadcast message to those listening on the communication channel
    /// blocking
    async fn broadcast_message(
        &self,
        message: Message<TYPES>,
        election: &TYPES::Membership,
    ) -> Result<(), NetworkError>;

    /// Sends a direct message to a specific node
    /// blocking
    async fn direct_message(
        &self,
        message: Message<TYPES>,
        recipient: TYPES::SignatureKey,
    ) -> Result<(), NetworkError>;

    /// Moves out the entire queue of received messages of 'transmit_type`
    ///
    /// Will unwrap the underlying `NetworkMessage`
    /// blocking
    fn recv_msgs<'a, 'b>(
        &'a self,
        transmit_type: TransmitType,
    ) -> BoxSyncFuture<'b, Result<Vec<Message<TYPES>>, NetworkError>>
    where
        'a: 'b,
        Self: 'b;

    /// queues looking up a node
    async fn queue_node_lookup(
        &self,
        _view_number: ViewNumber,
        _pk: TYPES::SignatureKey,
    ) -> Result<(), UnboundedSendError<Option<(ViewNumber, TYPES::SignatureKey)>>> {
        Ok(())
    }

    /// Injects consensus data such as view number into the networking implementation
    /// blocking
    async fn inject_consensus_info(&self, _event: ConsensusIntentEvent<TYPES::SignatureKey>) {}
}

/// represents a networking implmentration
/// exposes low level API for interacting with a network
/// intended to be implemented for libp2p, the centralized server,
/// and memory network
#[async_trait]
pub trait ConnectedNetwork<M: NetworkMsg, K: SignatureKey + 'static>:
    Clone + Send + Sync + 'static
{
    /// Blocks until the network is successfully initialized
    async fn wait_for_ready(&self);

    /// checks if the network is ready
    /// nonblocking
    async fn is_ready(&self) -> bool;

    /// Blocks until the network is shut down
    /// then returns true
    fn shut_down<'a, 'b>(&'a self) -> BoxSyncFuture<'b, ()>
    where
        'a: 'b,
        Self: 'b;

    /// broadcast message to some subset of nodes
    /// blocking
    async fn broadcast_message(
        &self,
        message: M,
        recipients: BTreeSet<K>,
    ) -> Result<(), NetworkError>;

    /// Sends a direct message to a specific node
    /// blocking
    async fn direct_message(&self, message: M, recipient: K) -> Result<(), NetworkError>;

    /// Moves out the entire queue of received messages of 'transmit_type`
    ///
    /// Will unwrap the underlying `NetworkMessage`
    /// blocking
    fn recv_msgs<'a, 'b>(
        &'a self,
        transmit_type: TransmitType,
    ) -> BoxSyncFuture<'b, Result<Vec<M>, NetworkError>>
    where
        'a: 'b,
        Self: 'b;

    /// queues lookup of a node
    async fn queue_node_lookup(
        &self,
        _view_number: ViewNumber,
        _pk: K,
    ) -> Result<(), UnboundedSendError<Option<(ViewNumber, K)>>> {
        Ok(())
    }

    /// Injects consensus data such as view number into the networking implementation
    /// blocking
    /// Ideally we would pass in the `Time` type, but that requires making the entire trait generic over NodeType
    async fn inject_consensus_info(&self, _event: ConsensusIntentEvent<K>) {}
}

/// Describes additional functionality needed by the test network implementation
pub trait TestableNetworkingImplementation<TYPES: NodeType> {
    /// generates a network given an expected node count
    fn generator(
        expected_node_count: usize,
        num_bootstrap: usize,
        network_id: usize,
        da_committee_size: usize,
        is_da: bool,
    ) -> Box<dyn Fn(u64) -> Self + 'static>;

    /// Get the number of messages in-flight.
    ///
    /// Some implementations will not be able to tell how many messages there are in-flight. These implementations should return `None`.
    fn in_flight_message_count(&self) -> Option<usize>;
}
/// Describes additional functionality needed by the test communication channel
pub trait TestableChannelImplementation<TYPES: NodeType>: CommunicationChannel<TYPES> {
    /// generates the `CommunicationChannel` given it's associated network type
    #[allow(clippy::type_complexity)]
    fn generate_network(
    ) -> Box<dyn Fn(Arc<<Self as CommunicationChannel<TYPES>>::NETWORK>) -> Self + 'static>;
}

/// Changes that can occur in the network
#[derive(Debug)]
pub enum NetworkChange<P: SignatureKey> {
    /// A node is connected
    NodeConnected(P),

    /// A node is disconnected
    NodeDisconnected(P),
}

/// interface describing how reliable the network is
#[async_trait]
pub trait NetworkReliability: Debug + Sync + std::marker::Send {
    /// Sample from bernoulli distribution to decide whether
    /// or not to keep a packet
    /// # Panics
    ///
    /// Panics if `self.keep_numerator > self.keep_denominator`
    ///
    fn sample_keep(&self) -> bool {
        true
    }

    /// sample from uniform distribution to decide whether
    /// or not to keep a packet
    fn sample_delay(&self) -> Duration {
        std::time::Duration::ZERO
    }

    /// scramble the packet
    fn scramble(&self, msg: Vec<u8>) -> Vec<u8> {
        msg
    }

    /// number of times to repeat the packet
    fn sample_repeat(&self) -> usize {
        1
    }

    /// given a message and a way to send the message,
    /// decide whether or not to send the message
    /// how long to delay the message
    /// whether or not to send duplicates
    /// and whether or not to include noise with the message
    /// then send the message
    fn chaos_send_msg(
        &self,
        msg: Vec<u8>,
        send_fn: Arc<dyn Send + Sync + 'static + Fn(Vec<u8>) -> BoxSyncFuture<'static, ()>>,
    ) -> BoxSyncFuture<'static, ()> {
        let sample_keep = self.sample_keep();
        let delay = self.sample_delay();
        let repeats = self.sample_repeat();
        let mut msgs = Vec::new();
        for _idx in 0..repeats {
            let scrambled = self.scramble(msg.clone());
            msgs.push(scrambled);
        }
        let closure = async move {
            if sample_keep {
                async_sleep(delay).await;
                for msg in msgs {
                    send_fn(msg).await;
                }
            }
        };
        boxed_sync(closure)
    }
}

/// ideal network
#[derive(Clone, Copy, Debug, Default)]
pub struct PerfectNetwork {}

impl NetworkReliability for PerfectNetwork {}

/// A synchronous network. Packets may be delayed, but are guaranteed
/// to arrive within `timeout` ns
#[derive(Clone, Copy, Debug, Default)]
pub struct SynchronousNetwork {
    /// Max delay of packet before arrival
    timeout_ms: u64,
    /// Lowest value in milliseconds that a packet may be delayed
    delay_low_ms: u64,
}

impl NetworkReliability for SynchronousNetwork {
    /// never drop a packet
    fn sample_keep(&self) -> bool {
        true
    }
    fn sample_delay(&self) -> Duration {
        Duration::from_millis(
            Uniform::new_inclusive(self.delay_low_ms, self.timeout_ms)
                .sample(&mut rand::thread_rng()),
        )
    }
}

/// An asynchronous network. Packets may be dropped entirely
/// or delayed for arbitrarily long periods
/// probability that packet is kept = `keep_numerator` / `keep_denominator`
/// packet delay is obtained by sampling from a uniform distribution
/// between `delay_low_ms` and `delay_high_ms`, inclusive
#[derive(Debug, Clone, Copy)]
pub struct AsynchronousNetwork {
    /// numerator for probability of keeping packets
    keep_numerator: u32,
    /// denominator for probability of keeping packets
    keep_denominator: u32,
    /// lowest value in milliseconds that a packet may be delayed
    delay_low_ms: u64,
    /// highest value in milliseconds that a packet may be delayed
    delay_high_ms: u64,
}

impl NetworkReliability for AsynchronousNetwork {
    fn sample_keep(&self) -> bool {
        Bernoulli::from_ratio(self.keep_numerator, self.keep_denominator)
            .unwrap()
            .sample(&mut rand::thread_rng())
    }
    fn sample_delay(&self) -> Duration {
        Duration::from_millis(
            Uniform::new_inclusive(self.delay_low_ms, self.delay_high_ms)
                .sample(&mut rand::thread_rng()),
        )
    }
}

/// An partially synchronous network. Behaves asynchronously
/// until some arbitrary time bound, GST,
/// then synchronously after GST
#[allow(clippy::similar_names)]
#[derive(Debug, Clone, Copy)]
pub struct PartiallySynchronousNetwork {
    /// asynchronous portion of network
    asynchronous: AsynchronousNetwork,
    /// synchronous portion of network
    synchronous: SynchronousNetwork,
    /// time when GST occurs
    gst: std::time::Duration,
    /// when the network was started
    start: std::time::Instant,
}

impl NetworkReliability for PartiallySynchronousNetwork {
    /// never drop a packet
    fn sample_keep(&self) -> bool {
        true
    }
    fn sample_delay(&self) -> Duration {
        // act asyncronous before gst
        if self.start.elapsed() < self.gst {
            if self.asynchronous.sample_keep() {
                self.asynchronous.sample_delay()
            } else {
                // assume packet was "dropped" and will arrive after gst
                self.synchronous.sample_delay() + self.gst
            }
        } else {
            // act syncronous after gst
            self.synchronous.sample_delay()
        }
    }
}

impl Default for AsynchronousNetwork {
    // disable all chance of failure
    fn default() -> Self {
        AsynchronousNetwork {
            keep_numerator: 1,
            keep_denominator: 1,
            delay_low_ms: 0,
            delay_high_ms: 0,
        }
    }
}

impl Default for PartiallySynchronousNetwork {
    fn default() -> Self {
        PartiallySynchronousNetwork {
            synchronous: SynchronousNetwork::default(),
            asynchronous: AsynchronousNetwork::default(),
            gst: std::time::Duration::new(0, 0),
            start: std::time::Instant::now(),
        }
    }
}

impl SynchronousNetwork {
    /// create new `SynchronousNetwork`
    #[must_use]
    pub fn new(timeout: u64, delay_low_ms: u64) -> Self {
        SynchronousNetwork {
            timeout_ms: timeout,
            delay_low_ms,
        }
    }
}

impl AsynchronousNetwork {
    /// create new `AsynchronousNetwork`
    #[must_use]
    pub fn new(
        keep_numerator: u32,
        keep_denominator: u32,
        delay_low_ms: u64,
        delay_high_ms: u64,
    ) -> Self {
        AsynchronousNetwork {
            keep_numerator,
            keep_denominator,
            delay_low_ms,
            delay_high_ms,
        }
    }
}

impl PartiallySynchronousNetwork {
    /// create new `PartiallySynchronousNetwork`
    #[allow(clippy::similar_names)]
    #[must_use]
    pub fn new(
        asynchronous: AsynchronousNetwork,
        synchronous: SynchronousNetwork,
        gst: std::time::Duration,
    ) -> Self {
        PartiallySynchronousNetwork {
            asynchronous,
            synchronous,
            gst,
            start: std::time::Instant::now(),
        }
    }
}

/// A chaotic network using all the networking calls
pub struct ChaosNetwork {
    // TODO
}<|MERGE_RESOLUTION|>--- conflicted
+++ resolved
@@ -146,11 +146,8 @@
     PollForVIDVotes(u64),
     /// Poll for a proposal for a particular view
     PollForProposal(u64),
-<<<<<<< HEAD
-=======
     /// Poll for VID disperse data for a particular view
     PollForVIDDisperse(u64),
->>>>>>> 640e43a8
     /// Poll for the most recent proposal the webserver has
     PollForCurrentProposal,
     /// Poll for a DAC for a particular view
@@ -207,12 +204,8 @@
             | ConsensusIntentEvent::CancelPollForViewSyncCertificate(view_number)
             | ConsensusIntentEvent::PollForViewSyncCertificate(view_number)
             | ConsensusIntentEvent::PollForTransactions(view_number)
-<<<<<<< HEAD
-            | ConsensusIntentEvent::CancelPollForTransactions(view_number) => *view_number,
-=======
             | ConsensusIntentEvent::CancelPollForTransactions(view_number)
             | ConsensusIntentEvent::PollFutureLeader(view_number, _) => *view_number,
->>>>>>> 640e43a8
             ConsensusIntentEvent::PollForCurrentProposal => 1,
         }
     }
