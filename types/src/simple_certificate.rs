//! Implementations of the simple certificate type.  Used for Quorum, DA, and Timeout Certificates

use std::{
    fmt::{self, Debug, Display, Formatter},
    hash::Hash,
    marker::PhantomData,
};

use commit::{Commitment, CommitmentBoundsArkless, Committable};
use ethereum_types::U256;

use crate::{
<<<<<<< HEAD
    simple_vote::{DAData, QuorumData, TimeoutData, Voteable},
=======
    simple_vote::{DAData, QuorumData, VIDData, Voteable},
>>>>>>> 12d1d1d4
    traits::{
        election::Membership, node_implementation::NodeType, signature_key::SignatureKey,
        state::ConsensusTime,
    },
    vote2::{Certificate2, HasViewNumber},
};

use serde::{Deserialize, Serialize};

/// A certificate which can be created by aggregating many simple votes on the commitment.
#[derive(Serialize, Deserialize, Eq, Hash, PartialEq, Debug, Clone)]
pub struct SimpleCertificate<TYPES: NodeType, VOTEABLE: Voteable> {
    /// The data this certificate is for.  I.e the thing that was voted on to create this Certificate
    pub data: VOTEABLE,
    /// commitment of all the votes this cert should be signed over
    pub vote_commitment: Commitment<VOTEABLE>,
    /// Which view this QC relates to
    pub view_number: TYPES::Time,
    /// assembled signature for certificate aggregation
    pub signatures: Option<<TYPES::SignatureKey as SignatureKey>::QCType>,
    /// If this QC is for the genesis block
    pub is_genesis: bool,
    /// phantom data for `MEMBERSHIP` and `TYPES`
    pub _pd: PhantomData<TYPES>,
}

impl<TYPES: NodeType, VOTEABLE: Voteable + 'static> Certificate2<TYPES>
    for SimpleCertificate<TYPES, VOTEABLE>
{
    type Voteable = VOTEABLE;

    fn create_signed_certificate(
        vote_commitment: Commitment<VOTEABLE>,
        data: Self::Voteable,
        sig: <TYPES::SignatureKey as SignatureKey>::QCType,
        view: TYPES::Time,
    ) -> Self {
        SimpleCertificate {
            data,
            vote_commitment,
            view_number: view,
            signatures: Some(sig),
            is_genesis: false,
            _pd: PhantomData,
        }
    }
    fn is_valid_cert<MEMBERSHIP: Membership<TYPES>>(&self, membership: &MEMBERSHIP) -> bool {
        if self.is_genesis && self.view_number == TYPES::Time::genesis() {
            return true;
        }
        let real_qc_pp = <TYPES::SignatureKey as SignatureKey>::get_public_parameter(
            membership.get_committee_qc_stake_table(),
            U256::from(membership.success_threshold().get()),
        );
        <TYPES::SignatureKey as SignatureKey>::check(
            &real_qc_pp,
            self.vote_commitment.as_ref(),
            self.signatures.as_ref().unwrap(),
        )
    }
    fn threshold<MEMBERSHIP: Membership<TYPES>>(membership: &MEMBERSHIP) -> u64 {
        membership.success_threshold().into()
    }
    fn get_data(&self) -> &Self::Voteable {
        &self.data
    }
    fn get_data_commitment(&self) -> Commitment<Self::Voteable> {
        self.vote_commitment
    }
}

impl<TYPES: NodeType, VOTEABLE: Voteable + 'static> HasViewNumber<TYPES>
    for SimpleCertificate<TYPES, VOTEABLE>
{
    fn get_view_number(&self) -> TYPES::Time {
        self.view_number
    }
}
impl<TYPES: NodeType, VOTEABLE: Voteable + 'static> Display
    for QuorumCertificate2<TYPES, VOTEABLE>
{
    fn fmt(&self, f: &mut Formatter<'_>) -> fmt::Result {
        write!(
            f,
            "view: {:?}, is_genesis: {:?}",
            self.view_number, self.is_genesis
        )
    }
}

impl<
        TYPES: NodeType,
        LEAF: Committable + Committable + Clone + Serialize + Debug + PartialEq + Hash + Eq + 'static,
    > QuorumCertificate2<TYPES, LEAF>
{
    #[must_use]
    /// Creat the Genisis certificate
    pub fn genesis() -> Self {
        let data = QuorumData {
            leaf_commit: Commitment::<LEAF>::default_commitment_no_preimage(),
        };
        let commit = data.commit();
        Self {
            data,
            vote_commitment: commit,
            view_number: <TYPES::Time as ConsensusTime>::genesis(),
            signatures: None,
            is_genesis: true,
            _pd: PhantomData,
        }
    }
}

/// Type alias for a `QuorumCertificate`, which is a `SimpleCertificate` of `QuorumVotes`
pub type QuorumCertificate2<TYPES, LEAF> = SimpleCertificate<TYPES, QuorumData<LEAF>>;
/// Type alias for a DA certificate over `DAData`
pub type DACertificate2<TYPES> =
    SimpleCertificate<TYPES, DAData<<TYPES as NodeType>::BlockPayload>>;
<<<<<<< HEAD
/// Type alias for a Timeout certificate over a view number
pub type TimeoutCertificate2<TYPES> = SimpleCertificate<TYPES, TimeoutData<TYPES>>;
=======
/// type alias for a VID certificate
pub type VIDCertificate2<TYPES> =
    SimpleCertificate<TYPES, VIDData<<TYPES as NodeType>::BlockPayload>>;
>>>>>>> 12d1d1d4
<|MERGE_RESOLUTION|>--- conflicted
+++ resolved
@@ -10,11 +10,7 @@
 use ethereum_types::U256;
 
 use crate::{
-<<<<<<< HEAD
-    simple_vote::{DAData, QuorumData, TimeoutData, Voteable},
-=======
-    simple_vote::{DAData, QuorumData, VIDData, Voteable},
->>>>>>> 12d1d1d4
+    simple_vote::{DAData, QuorumData, TimeoutData, VIDData, Voteable},
     traits::{
         election::Membership, node_implementation::NodeType, signature_key::SignatureKey,
         state::ConsensusTime,
@@ -133,11 +129,8 @@
 /// Type alias for a DA certificate over `DAData`
 pub type DACertificate2<TYPES> =
     SimpleCertificate<TYPES, DAData<<TYPES as NodeType>::BlockPayload>>;
-<<<<<<< HEAD
 /// Type alias for a Timeout certificate over a view number
 pub type TimeoutCertificate2<TYPES> = SimpleCertificate<TYPES, TimeoutData<TYPES>>;
-=======
 /// type alias for a VID certificate
 pub type VIDCertificate2<TYPES> =
-    SimpleCertificate<TYPES, VIDData<<TYPES as NodeType>::BlockPayload>>;
->>>>>>> 12d1d1d4
+    SimpleCertificate<TYPES, VIDData<<TYPES as NodeType>::BlockPayload>>;