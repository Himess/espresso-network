use std::{collections::VecDeque, num::NonZeroUsize, time::Duration};

use anyhow::Context;
use async_broadcast::{
    broadcast, Receiver as BroadcastReceiver, RecvError, Sender as BroadcastSender, TryRecvError,
};
use async_compatibility_layer::{
    art::{async_sleep, async_spawn},
    channel::{unbounded, UnboundedReceiver, UnboundedSender},
};
use async_std::sync::{Arc, RwLock};
use espresso_types::{
    eth_signature_key::EthKeyPair, v0_3::ChainConfig, FeeAmount, L1Client, MockSequencerVersions,
    NodeState, Payload, SeqTypes, SequencerVersions, ValidatedState,
};
use ethers::{
    core::k256::ecdsa::SigningKey,
    signers::{coins_bip39::English, MnemonicBuilder, Signer as _, Wallet},
    types::{Address, U256},
};
use hotshot::traits::BlockPayload;
use hotshot_builder_api::v0_1::builder::{
    BuildError, Error as BuilderApiError, Options as HotshotBuilderApiOptions,
};
use hotshot_builder_core::{
    builder_state::{BuildBlockInfo, BuilderState, MessageType, ResponseMessage},
    service::{
        run_non_permissioned_standalone_builder_service, GlobalState, ProxyGlobalState,
        ReceivedTransaction,
    },
    ParentBlockReferences,
};
use hotshot_events_service::{
    events::{Error as EventStreamApiError, Options as EventStreamingApiOptions},
    events_source::{EventConsumer, EventsStreamer},
};
use hotshot_types::{
    data::{fake_commitment, Leaf, ViewNumber},
    traits::{
        block_contents::{vid_commitment, GENESIS_VID_NUM_STORAGE_NODES},
        node_implementation::{ConsensusTime, NodeType, Versions},
        EncodeBytes,
    },
    utils::BuilderCommitment,
};
use sequencer::{catchup::StatePeers, L1Params, NetworkParams, SequencerApiVersion};
use surf::http::headers::ACCEPT;
use surf_disco::Client;
use tide_disco::{app, method::ReadState, App, Url};
use vbs::version::{StaticVersion, StaticVersionType, Version};

use crate::run_builder_api_service;

#[derive(Clone, Debug)]
pub struct BuilderConfig {
    pub global_state: Arc<RwLock<GlobalState<SeqTypes>>>,
    pub hotshot_events_api_url: Url,
    pub hotshot_builder_apis_url: Url,
}

pub fn build_instance_state<V: Versions>(
    chain_config: ChainConfig,
    l1_params: L1Params,
    state_peers: Vec<Url>,
) -> anyhow::Result<NodeState> {
    let l1_client = L1Client::new(l1_params.url, l1_params.events_max_block_range);
    let instance_state = NodeState::new(
        u64::MAX, // dummy node ID, only used for debugging
        chain_config,
        l1_client,
        Arc::new(StatePeers::<SequencerApiVersion>::from_urls(
            state_peers,
            Default::default(),
        )),
        V::Base::VERSION,
    );
    Ok(instance_state)
}

impl BuilderConfig {
    #[allow(clippy::too_many_arguments)]
    pub async fn init<V: Versions>(
        builder_key_pair: EthKeyPair,
        bootstrapped_view: ViewNumber,
        tx_channel_capacity: NonZeroUsize,
        event_channel_capacity: NonZeroUsize,
        node_count: NonZeroUsize,
        instance_state: NodeState,
        validated_state: ValidatedState,
        hotshot_events_api_url: Url,
        hotshot_builder_apis_url: Url,
        max_api_timeout_duration: Duration,
        buffered_view_num_count: usize,
        maximize_txns_count_timeout_duration: Duration,
        base_fee: FeeAmount,
    ) -> anyhow::Result<Self> {
        tracing::info!(
            address = %builder_key_pair.fee_account(),
            ?bootstrapped_view,
            %tx_channel_capacity,
            %event_channel_capacity,
            ?max_api_timeout_duration,
            buffered_view_num_count,
            ?maximize_txns_count_timeout_duration,
            "initializing builder",
        );

        // tx channel
        let (mut tx_sender, tx_receiver) =
            broadcast::<Arc<ReceivedTransaction<SeqTypes>>>(tx_channel_capacity.get());
        tx_sender.set_overflow(true);

        // da channel
        let (da_sender, da_receiver) =
            broadcast::<MessageType<SeqTypes>>(event_channel_capacity.get());

        // qc channel
        let (qc_sender, qc_receiver) =
            broadcast::<MessageType<SeqTypes>>(event_channel_capacity.get());

        // decide channel
        let (decide_sender, decide_receiver) =
            broadcast::<MessageType<SeqTypes>>(event_channel_capacity.get());

        // builder api request channel
        let (req_sender, req_receiver) =
            broadcast::<MessageType<SeqTypes>>(event_channel_capacity.get());

        let (genesis_payload, genesis_ns_table) =
            Payload::from_transactions([], &validated_state, &instance_state)
                .await
                .expect("genesis payload construction failed");

        let builder_commitment = genesis_payload.builder_commitment(&genesis_ns_table);

        let vid_commitment = {
            let payload_bytes = genesis_payload.encode();
            vid_commitment(&payload_bytes, GENESIS_VID_NUM_STORAGE_NODES)
        };

        // create the global state
        let global_state: GlobalState<SeqTypes> = GlobalState::<SeqTypes>::new(
            req_sender,
            tx_sender.clone(),
            vid_commitment,
            bootstrapped_view,
            bootstrapped_view,
            buffered_view_num_count as u64,
        );

        let global_state = Arc::new(RwLock::new(global_state));
        let global_state_clone = global_state.clone();

        let builder_state = BuilderState::<SeqTypes>::new(
            ParentBlockReferences {
                view_number: bootstrapped_view,
                vid_commitment,
                leaf_commit: fake_commitment(),
                builder_commitment,
            },
            decide_receiver,
            da_receiver,
            qc_receiver,
            req_receiver,
            tx_receiver,
            VecDeque::new() /* tx_queue */,
            global_state_clone,
            node_count,
            maximize_txns_count_timeout_duration,
            base_fee
                .as_u64()
                .context("the base fee exceeds the maximum amount that a builder can pay (defined by u64::MAX)")?,
            Arc::new(instance_state),
            Duration::from_secs(60),
            Arc::new(validated_state),
        );

        // spawn the builder event loop
        async_spawn(async move {
            builder_state.event_loop();
        });

        // create the proxy global state it will server the builder apis
        let proxy_global_state = ProxyGlobalState::new(
            global_state.clone(),
            (builder_key_pair.fee_account(), builder_key_pair),
            max_api_timeout_duration,
        );

        // start the hotshot api service
        run_builder_api_service(hotshot_builder_apis_url.clone(), proxy_global_state);

        // spawn the builder service
        let events_url = hotshot_events_api_url.clone();
        let global_state_clone = global_state.clone();
        tracing::info!("Running permissionless builder against hotshot events API at {events_url}",);
        async_spawn(async move {
<<<<<<< HEAD
            let res = run_non_permissioned_standalone_builder_service::<_, StaticVersion<0, 1>>(
=======
            let res = run_non_permissioned_standalone_builder_service::<_, SequencerApiVersion>(
>>>>>>> 922be9c7
                da_sender,
                qc_sender,
                decide_sender,
                events_url,
                global_state_clone,
            )
            .await;
            tracing::error!(?res, "builder service exited");
            if res.is_err() {
                panic!("Builder should restart.");
            }
        });

        tracing::info!("Builder init finished");
        Ok(Self {
            global_state,
            hotshot_events_api_url,
            hotshot_builder_apis_url,
        })
    }
}

#[cfg(test)]
mod test {
    use std::time::{Duration, Instant};

    use async_compatibility_layer::{
        art::{async_sleep, async_spawn},
        logging::{setup_backtrace, setup_logging},
    };
    use async_lock::RwLock;
    use async_std::{stream::StreamExt, task};
    use espresso_types::{Event, FeeAccount, NamespaceId, Transaction};
    use ethers::utils::Anvil;
    use futures::Stream;
    use hotshot::types::EventType;
    use hotshot_builder_api::v0_1::{
        block_info::{AvailableBlockData, AvailableBlockHeaderInput, AvailableBlockInfo},
        builder::BuildError,
    };
    use hotshot_builder_core::service::{
        run_non_permissioned_standalone_builder_service,
        run_permissioned_standalone_builder_service,
    };
    use hotshot_events_service::{
        events::{Error as EventStreamApiError, Options as EventStreamingApiOptions},
        events_source::{EventConsumer, EventsStreamer},
    };
    use hotshot_types::{
        signature_key::BLSPubKey,
        traits::{
            block_contents::{BlockPayload, GENESIS_VID_NUM_STORAGE_NODES},
            node_implementation::NodeType,
            signature_key::SignatureKey,
        },
    };
    use portpicker::pick_unused_port;
    use sequencer::{
        api::{
            options::HotshotEvents,
            test_helpers::{TestNetwork, TestNetworkConfigBuilder},
            Options,
        },
        persistence::{
            self,
            no_storage::{self, NoStorage},
        },
        testing::TestConfigBuilder,
    };
    use sequencer_utils::test_utils::setup_test;
    use surf_disco::Client;
    use tempfile::TempDir;
    use vbs::version::StaticVersion;

    use super::*;
    use crate::testing::{
        hotshot_builder_url, test_builder_impl, HotShotTestConfig, NonPermissionedBuilderTestConfig,
    };

    /// Test the non-permissioned builder core
    /// It creates a memory hotshot network and launches the hotshot event streaming api
    /// Builder subscrived to this api, and server the hotshot client request and the private mempool tx submission
    #[async_std::test]
    async fn test_non_permissioned_builder() {
        setup_test();

        let query_port = pick_unused_port().expect("No ports free");

        let event_port = pick_unused_port().expect("No ports free");
        let event_service_url: Url = format!("http://localhost:{event_port}").parse().unwrap();

        let builder_port = pick_unused_port().expect("No ports free");
        let builder_api_url: Url = format!("http://localhost:{builder_port}").parse().unwrap();

        // Set up and start the network
        let anvil = Anvil::new().spawn();
        let l1 = anvil.endpoint().parse().unwrap();
        let network_config = TestConfigBuilder::default().l1_url(l1).build();

        let tmpdir = TempDir::new().unwrap();

        let config = TestNetworkConfigBuilder::default()
            .api_config(
                Options::with_port(query_port)
                    .submit(Default::default())
                    .query_fs(
                        Default::default(),
                        persistence::fs::Options::new(tmpdir.path().to_owned()),
                    )
                    .hotshot_events(HotshotEvents {
                        events_service_port: event_port,
                    }),
            )
            .network_config(network_config)
            .build();
        let network = TestNetwork::new(config, MockSequencerVersions::new()).await;

        let builder_config = NonPermissionedBuilderTestConfig::init_non_permissioned_builder::<
            MockSequencerVersions,
        >(
            event_service_url.clone(),
            builder_api_url.clone(),
            network.cfg.num_nodes(),
        )
        .await;

        let events_service_client = Client::<
            hotshot_events_service::events::Error,
            SequencerApiVersion,
        >::new(event_service_url.clone());
        events_service_client.connect(None).await;

        let subscribed_events = events_service_client
            .socket("hotshot-events/events")
            .subscribe::<hotshot_types::event::Event<SeqTypes>>()
            .await
            .unwrap()
            .map(|item| item.expect("Failed to get event from event service"));

        test_builder_impl(
            builder_api_url,
            subscribed_events,
            builder_config.fee_account,
        )
        .await;
    }
}<|MERGE_RESOLUTION|>--- conflicted
+++ resolved
@@ -195,11 +195,7 @@
         let global_state_clone = global_state.clone();
         tracing::info!("Running permissionless builder against hotshot events API at {events_url}",);
         async_spawn(async move {
-<<<<<<< HEAD
-            let res = run_non_permissioned_standalone_builder_service::<_, StaticVersion<0, 1>>(
-=======
             let res = run_non_permissioned_standalone_builder_service::<_, SequencerApiVersion>(
->>>>>>> 922be9c7
                 da_sender,
                 qc_sender,
                 decide_sender,
