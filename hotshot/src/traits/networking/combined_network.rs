--- conflicted
+++ resolved
@@ -199,10 +199,7 @@
             network_id,
             da_committee_size,
             is_da,
-<<<<<<< HEAD
-            reliability_config
-=======
->>>>>>> 3f74a5f2
+            reliability_config,
         );
         Box::new(move |node_id| Self {
             networks: generator(node_id).into(),
