//! [`HashMap`](std::collections::HashMap) and [`Vec`] based implementation of the storage trait
//!
//! This module provides a non-persisting, dummy adapter for the [`Storage`] trait
use async_lock::RwLock;
use async_trait::async_trait;
use hotshot_types::traits::{
    node_implementation::NodeType,
    storage::{
        Result, Storage, StorageError, StorageState, StoredView, TestableStorage, ViewEntry,
    },
};
use std::{
    collections::{BTreeMap, BTreeSet},
    sync::Arc,
};

/// Internal state for a [`MemoryStorage`]
struct MemoryStorageInternal<TYPES: NodeType> {
    /// The views that have been stored
    stored: BTreeMap<TYPES::Time, StoredView<TYPES>>,
    /// The views that have failed
    failed: BTreeSet<TYPES::Time>,
}

/// In memory, ephemeral, storage for a [`SystemContext`](crate::SystemContext) instance
#[derive(Clone)]
pub struct MemoryStorage<TYPES: NodeType> {
    /// The inner state of this [`MemoryStorage`]
    inner: Arc<RwLock<MemoryStorageInternal<TYPES>>>,
}

impl<TYPES: NodeType> MemoryStorage<TYPES> {
    /// Create a new instance of the memory storage with the given block and state
    #[must_use]
    pub fn empty() -> Self {
        let inner = MemoryStorageInternal {
            stored: BTreeMap::new(),
            failed: BTreeSet::new(),
        };
        Self {
            inner: Arc::new(RwLock::new(inner)),
        }
    }
}

#[async_trait]
impl<TYPES: NodeType> TestableStorage<TYPES> for MemoryStorage<TYPES> {
    fn construct_tmp_storage() -> Result<Self> {
        Ok(Self::empty())
    }

    async fn get_full_state(&self) -> StorageState<TYPES> {
        let inner = self.inner.read().await;
        StorageState {
            stored: inner.stored.clone(),
            failed: inner.failed.clone(),
        }
    }
}

#[async_trait]
impl<TYPES: NodeType> Storage<TYPES> for MemoryStorage<TYPES> {
    async fn append(&self, views: Vec<ViewEntry<TYPES>>) -> Result {
        let mut inner = self.inner.write().await;
        for view in views {
            match view {
                ViewEntry::Failed(num) => {
                    inner.failed.insert(num);
                }
                ViewEntry::Success(view) => {
                    inner.stored.insert(view.view_number, view);
                }
            }
        }
        Ok(())
    }

    async fn cleanup_storage_up_to_view(&self, view: TYPES::Time) -> Result<usize> {
        let mut inner = self.inner.write().await;

        // .split_off will return everything after the given key, including the key.
        let stored_after = inner.stored.split_off(&view);
        // .split_off will return the map we want to keep stored, so we need to swap them
        let old_stored = std::mem::replace(&mut inner.stored, stored_after);

        // same for the BTreeSet
        let failed_after = inner.failed.split_off(&view);
        let old_failed = std::mem::replace(&mut inner.failed, failed_after);

        Ok(old_stored.len() + old_failed.len())
    }

    async fn get_anchored_view(&self) -> Result<StoredView<TYPES>> {
        let inner = self.inner.read().await;
        let last = inner
            .stored
            .values()
            .next_back()
            .ok_or(StorageError::NoGenesisView)?;
        Ok(last.clone())
    }

    async fn commit(&self) -> Result {
        Ok(()) // do nothing
    }
}

#[cfg(test)]
mod test {

    use super::*;
    use commit::Committable;
    use hotshot_testing::{
        block_types::{genesis_vid_commitment, TestBlockHeader, TestBlockPayload},
        node_types::TestTypes,
<<<<<<< HEAD
        state_types::TestValidatedState,
=======
>>>>>>> fa635d37
    };
    use hotshot_types::{
        data::{fake_commitment, Leaf},
        simple_certificate::QuorumCertificate,
        traits::{
<<<<<<< HEAD
            node_implementation::NodeType, signature_key::SignatureKey, states::ConsensusTime,
            ValidatedState,
=======
            node_implementation::NodeType, signature_key::SignatureKey, state::ConsensusTime,
>>>>>>> fa635d37
        },
    };
    use std::marker::PhantomData;
    use tracing::instrument;

    fn random_stored_view(view_number: <TestTypes as NodeType>::Time) -> StoredView<TestTypes> {
        let payload = TestBlockPayload::genesis();
        let header = TestBlockHeader {
            block_number: 0,
            payload_commitment: genesis_vid_commitment(),
        };
        let dummy_leaf_commit = fake_commitment::<Leaf<TestTypes>>();
        let data = hotshot_types::simple_vote::QuorumData {
            leaf_commit: dummy_leaf_commit,
        };
        let commit = data.commit();
        StoredView::from_qc_block_and_state(
            QuorumCertificate {
                is_genesis: view_number == <TestTypes as NodeType>::Time::genesis(),
                data,
                vote_commitment: commit,
                signatures: None,
                view_number,
                _pd: PhantomData,
            },
            header,
            Some(payload),
            dummy_leaf_commit,
<<<<<<< HEAD
            TestValidatedState::initialize(&header),
=======
>>>>>>> fa635d37
            Vec::new(),
            <<TestTypes as NodeType>::SignatureKey as SignatureKey>::genesis_proposer_pk(),
        )
    }

    #[cfg_attr(
        async_executor_impl = "tokio",
        tokio::test(flavor = "multi_thread", worker_threads = 2)
    )]
    #[cfg_attr(async_executor_impl = "async-std", async_std::test)]
    #[instrument]
    async fn memory_storage() {
        let storage = MemoryStorage::construct_tmp_storage().unwrap();
        let genesis = random_stored_view(<TestTypes as NodeType>::Time::genesis());
        storage
            .append_single_view(genesis.clone())
            .await
            .expect("Could not append block");
        assert_eq!(storage.get_anchored_view().await.unwrap(), genesis);
        storage
            .cleanup_storage_up_to_view(genesis.view_number)
            .await
            .unwrap();
        assert_eq!(storage.get_anchored_view().await.unwrap(), genesis);
        storage
            .cleanup_storage_up_to_view(genesis.view_number + 1)
            .await
            .unwrap();
        assert!(storage.get_anchored_view().await.is_err());
    }
}<|MERGE_RESOLUTION|>--- conflicted
+++ resolved
@@ -113,21 +113,12 @@
     use hotshot_testing::{
         block_types::{genesis_vid_commitment, TestBlockHeader, TestBlockPayload},
         node_types::TestTypes,
-<<<<<<< HEAD
-        state_types::TestValidatedState,
-=======
->>>>>>> fa635d37
     };
     use hotshot_types::{
         data::{fake_commitment, Leaf},
         simple_certificate::QuorumCertificate,
         traits::{
-<<<<<<< HEAD
-            node_implementation::NodeType, signature_key::SignatureKey, states::ConsensusTime,
-            ValidatedState,
-=======
             node_implementation::NodeType, signature_key::SignatureKey, state::ConsensusTime,
->>>>>>> fa635d37
         },
     };
     use std::marker::PhantomData;
@@ -156,10 +147,6 @@
             header,
             Some(payload),
             dummy_leaf_commit,
-<<<<<<< HEAD
-            TestValidatedState::initialize(&header),
-=======
->>>>>>> fa635d37
             Vec::new(),
             <<TestTypes as NodeType>::SignatureKey as SignatureKey>::genesis_proposer_pk(),
         )
