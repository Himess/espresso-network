--- conflicted
+++ resolved
@@ -120,21 +120,10 @@
     use commit::Committable;
     use hotshot_signature_key::bn254::BLSPubKey;
     use hotshot_types::{
-<<<<<<< HEAD
+        block_impl::{VIDBlockHeader, VIDBlockPayload, VIDTransaction},
         data::{fake_commitment, genesis_proposer_id, ValidatingLeaf, ViewNumber},
         simple_certificate::QuorumCertificate2,
-        traits::{
-            block_contents::dummy::{DummyBlock, DummyState},
-            node_implementation::NodeType,
-            state::ConsensusTime,
-            BlockPayload,
-        },
-=======
-        block_impl::{VIDBlockHeader, VIDBlockPayload, VIDTransaction},
-        certificate::{AssembledSignature, QuorumCertificate},
-        data::{fake_commitment, genesis_proposer_id, ValidatingLeaf, ViewNumber},
         traits::{node_implementation::NodeType, state::dummy::DummyState, state::ConsensusTime},
->>>>>>> 3c644860
     };
     use std::{fmt::Debug, hash::Hash, marker::PhantomData};
     use tracing::instrument;
