//! Provides an event-streaming handle for a [`HotShot`] running in the background

use crate::{traits::NodeImplementation, types::Event, Message, QuorumCertificate, SystemContext};
use async_compatibility_layer::channel::UnboundedStream;
use async_lock::RwLock;
use commit::Committable;
use futures::Stream;
use hotshot_task::{
    boxed_sync,
    event_stream::{ChannelStream, EventStream, StreamId},
    global_registry::GlobalRegistry,
    task::FilterEvent,
    BoxSyncFuture,
};
use hotshot_task_impls::events::SequencingHotShotEvent;
use hotshot_types::{
    consensus::Consensus,
    data::LeafType,
    error::HotShotError,
    event::EventType,
    message::{GeneralConsensusMessage, MessageKind},
    traits::{
        election::{ConsensusExchange, QuorumExchangeType, SignedCertificate},
        node_implementation::{ExchangesType, NodeType, QuorumEx},
        state::ConsensusTime,
        storage::Storage,
    },
};

use std::sync::Arc;
use tracing::error;

#[cfg(feature = "hotshot-testing")]
use commit::Commitment;
#[cfg(feature = "hotshot-testing")]
use hotshot_types::traits::signature_key::EncodedSignature;

/// Event streaming handle for a [`SystemContext`] instance running in the background
///
/// This type provides the means to message and interact with a background [`SystemContext`] instance,
/// allowing the ability to receive [`Event`]s from it, send transactions to it, and interact with
/// the underlying storage.
pub struct SystemContextHandle<TYPES: NodeType, I: NodeImplementation<TYPES>> {
    /// The [sender](BroadcastSender) for the output stream from the background process
    ///
    /// This is kept around as an implementation detail, as the [`BroadcastSender::handle_async`]
    /// method is needed to generate new receivers to expose to the user
    pub(crate) output_event_stream: ChannelStream<Event<TYPES, I::Leaf>>,
    /// access to the internal ev ent stream, in case we need to, say, shut something down
    pub(crate) internal_event_stream: ChannelStream<SequencingHotShotEvent<TYPES, I>>,
    /// registry for controlling tasks
    pub(crate) registry: GlobalRegistry,

    /// Internal reference to the underlying [`HotShot`]
    pub hotshot: SystemContext<TYPES, I>,

    /// Our copy of the `Storage` view for a hotshot
    pub(crate) storage: I::Storage,
}

impl<TYPES: NodeType, I: NodeImplementation<TYPES> + 'static> Clone
    for SystemContextHandle<TYPES, I>
{
    fn clone(&self) -> Self {
        Self {
            registry: self.registry.clone(),
            output_event_stream: self.output_event_stream.clone(),
            internal_event_stream: self.internal_event_stream.clone(),
            hotshot: self.hotshot.clone(),
            storage: self.storage.clone(),
        }
    }
}

impl<TYPES: NodeType, I: NodeImplementation<TYPES> + 'static> SystemContextHandle<TYPES, I> {
    // /// Will return the next event in the queue
    // ///
    // /// # Errors
    // ///
    // /// Will return [`HotShotError::NetworkFault`] if the underlying [`SystemContext`] has been closed.
    // pub async fn next_event(&mut self) -> Result<Event<TYPES, I::Leaf>, HotShotError<TYPES>> {
    //     let result = self.stream_output.recv_async().await;
    //     match result {
    //         Ok(result) => Ok(result),
    //         Err(_) => Err(NetworkFault { source: ShutDown }),
    //     }
    // }
    // /// Will attempt to immediately pull an event out of the queue
    // ///
    // /// # Errors
    // ///
    // /// Will return [`HotShotError::NetworkFault`] if the underlying [`HotShot`] instance has shut down
    // pub fn try_next_event(&mut self) -> Result<Option<Event<TYPES, I::Leaf>>, HotShotError<TYPES>> {
    //     self.stream.await
    //     // let result = self.stream_output.try_recv();
    //     // Ok(result)
    // }

    /// Will pull all the currently available events out of the event queue.
    ///
    /// # Errors
    ///
    /// Will return [`HotShotError::NetworkFault`] if the underlying [`HotShot`] instance has been shut
    /// down.
    // pub async fn available_events(&mut self) -> Result<Vec<Event<TYPES, I::Leaf>>, HotShotError<TYPES>> {
    // let mut stream = self.output_stream;
    // let _ = <dyn SendableStream<Item = Event<TYPES, I::Leaf>> as StreamExt/* ::<Output = Self::Event> */>::next(&mut *stream);
    // let mut output = vec![];
    // Loop to pull out all the outputs
    // loop {
    //     let _ = <dyn SendableStream<Item = Event<TYPES, I::Leaf>> as StreamExt/* ::<Output = Self::Event> */>::next(stream);
    // let _ = FutureExt::<Output = Self::Event>::next(*self.output_stream).await;
    // match FutureExt<Output = {
    // Ok(Some(x)) => output.push(x),
    // Ok(None) => break,
    // // try_next event can only return HotShotError { source: NetworkError::ShutDown }
    // Err(x) => return Err(x),
    // }
    // }
    // Ok(output)
    //     nll_todo()
    // }

    /// obtains a stream to expose to the user
    pub async fn get_event_stream(
        &mut self,
        filter: FilterEvent<Event<TYPES, I::Leaf>>,
    ) -> (impl Stream<Item = Event<TYPES, I::Leaf>>, StreamId) {
        self.output_event_stream.subscribe(filter).await
    }

    /// HACK so we can know the types when running tests...
    /// there are two cleaner solutions:
    /// - make the stream generic and in nodetypes or nodeimpelmentation
    /// - type wrapper
    pub async fn get_event_stream_known_impl(
        &mut self,
        filter: FilterEvent<Event<TYPES, I::Leaf>>,
    ) -> (UnboundedStream<Event<TYPES, I::Leaf>>, StreamId) {
        self.output_event_stream.subscribe(filter).await
    }

    /// HACK so we can know the types when running tests...
    /// there are two cleaner solutions:
    /// - make the stream generic and in nodetypes or nodeimpelmentation
    /// - type wrapper
    /// NOTE: this is only used for sanity checks in our tests
    pub async fn get_internal_event_stream_known_impl(
        &mut self,
        filter: FilterEvent<SequencingHotShotEvent<TYPES, I>>,
    ) -> (UnboundedStream<SequencingHotShotEvent<TYPES, I>>, StreamId) {
        self.internal_event_stream.subscribe(filter).await
    }

    /// Gets the current committed state of the [`HotShot`] instance
    ///
    /// # Errors
    ///
    /// Returns an error if the underlying `Storage` returns an error
    pub async fn get_state(&self) -> <I::Leaf as LeafType>::MaybeState {
        self.hotshot.get_state().await
    }

    /// Gets most recent decided leaf
    /// # Panics
    ///
    /// Panics if internal consensus is in an inconsistent state.
    pub async fn get_decided_leaf(&self) -> I::Leaf {
        self.hotshot.get_decided_leaf().await
    }

    /// Submits a transaction to the backing [`HotShot`] instance.
    ///
    /// The current node broadcasts the transaction to all nodes on the network.
    ///
    /// # Errors
    ///
    /// Will return a [`HotShotError`] if some error occurs in the underlying
    /// [`SystemContext`] instance.
    pub async fn submit_transaction(
        &self,
        tx: TYPES::Transaction,
    ) -> Result<(), HotShotError<TYPES>> {
        self.hotshot.publish_transaction_async(tx).await
    }

    /// performs the genesis initializaiton
    pub async fn maybe_do_genesis_init(&self) {
        let _anchor = self.storage();
        if let Ok(anchor_leaf) = self.storage().get_anchored_view().await {
            if anchor_leaf.view_number == TYPES::Time::genesis() {
                let leaf: I::Leaf = I::Leaf::from_stored_view(anchor_leaf);
<<<<<<< HEAD
                let mut qc = QuorumCertificate::<TYPES, I::Leaf>::genesis();
                qc.leaf_commitment = leaf.commit();
=======
                let mut qc = QuorumCertificate::<TYPES, Commitment<I::Leaf>>::genesis();
                qc.set_leaf_commitment(leaf.commit());
>>>>>>> e86fbc49
                let event = Event {
                    view_number: TYPES::Time::genesis(),
                    event: EventType::Decide {
                        leaf_chain: Arc::new(vec![leaf]),
                        qc: Arc::new(qc),
                        block_size: None,
                    },
                };
                self.output_event_stream.publish(event).await;
            }
        } else {
            // TODO (justin) this seems bad. I think we should hard error in this case??
            error!("Hotshot storage has no anchor leaf!");
        }
    }

    /// begin consensus by sending a genesis event
    /// Use `start_consensus` on `SystemContext` instead
    #[deprecated]
    pub async fn start_consensus_deprecated(&self) {
        self.maybe_do_genesis_init().await;
    }

<<<<<<< HEAD
=======
    /// iterate through all events on a [`NodeImplementation`] and determine if the node finished
    /// successfully
    /// # Errors
    /// Errors if unable to obtain storage
    /// # Panics
    /// Panics if the event stream is shut down while this is running
    // pub async fn collect_round_events(
    //     &mut self,
    // ) -> Result<
    //     (
    //         Vec<<I as NodeImplementation<TYPES>>::Leaf>,
    //         QuorumCertificate<TYPES, Commitment<<I as NodeImplementation<TYPES>>::Leaf>>,
    //     ),
    //     HotShotError<TYPES>,
    // > {
    //     // TODO we should probably do a view check
    //     // but we can do that later. It's non-obvious how to get the view number out
    //     // to check against
    //
    //     // drain all events from this node
    //     let mut results = Ok((vec![], QuorumCertificate::genesis()));
    //     loop {
    //         // unwrap is fine here since the thing hasn't been shut down
    //         let event = self.next_event().await.unwrap();
    //         match event.event {
    //             EventType::ReplicaViewTimeout { view_number: time } => {
    //                 error!(?event, "Replica timed out!");
    //                 results = Err(HotShotError::ViewTimeoutError {
    //                     view_number: time,
    //                     state: RoundTimedoutState::TestCollectRoundEventsTimedOut,
    //                 });
    //             }
    //             EventType::Decide { leaf_chain, qc } => {
    //                 results = Ok((leaf_chain.to_vec(), (*qc).clone()));
    //             }
    //             EventType::ViewFinished { view_number: _ } => return results,
    //             event => {
    //                 debug!("recv-ed event {:?}", event);
    //             }
    //         }
    //     }
    // }

>>>>>>> e86fbc49
    /// Provides a reference to the underlying storage for this [`SystemContext`], allowing access to
    /// historical data
    pub fn storage(&self) -> &I::Storage {
        &self.storage
    }

    /// Get the underyling consensus state for this [`SystemContext`]
    pub fn get_consensus(&self) -> Arc<RwLock<Consensus<TYPES, I::Leaf>>> {
        self.hotshot.get_consensus()
    }

    /// Block the underlying quorum (and committee) networking interfaces until node is
    /// successfully initialized into the networks.
    pub async fn wait_for_networks_ready(&self) {
        self.hotshot.inner.exchanges.wait_for_networks_ready().await;
    }

    /// Shut down the the inner hotshot and wait until all background threads are closed.
    //     pub async fn shut_down(mut self) {
    //         self.registry.shutdown_all().await
    pub fn shut_down<'a, 'b>(&'a mut self) -> BoxSyncFuture<'b, ()>
    where
        'a: 'b,
        Self: 'b,
    {
        boxed_sync(async move { self.registry.shutdown_all().await })
    }

    /// return the timeout for a view of the underlying `SystemContext`
    pub fn get_next_view_timeout(&self) -> u64 {
        self.hotshot.get_next_view_timeout()
    }

    // Below is for testing only:

    /// Wrapper for `HotShotConsensusApi`'s `get_leader` function
    #[allow(clippy::unused_async)] // async for API compatibility reasons
    #[cfg(feature = "hotshot-testing")]
    pub async fn get_leader(&self, view_number: TYPES::Time) -> TYPES::SignatureKey {
        self.hotshot
            .inner
            .exchanges
            .quorum_exchange()
            .get_leader(view_number)
    }

    /// Wrapper to get this node's public key
    #[cfg(feature = "hotshot-testing")]
    pub fn get_public_key(&self) -> TYPES::SignatureKey {
        self.hotshot.inner.public_key.clone()
    }

    /// Wrapper to get this node's current view
    #[cfg(feature = "hotshot-testing")]
    pub async fn get_current_view(&self) -> TYPES::Time {
        self.hotshot.inner.consensus.read().await.cur_view
    }

    /// Wrapper around `HotShotConsensusApi`'s `sign_validating_or_commitment_proposal` function
    #[cfg(feature = "hotshot-testing")]
    pub fn sign_validating_or_commitment_proposal(
        &self,
        leaf_commitment: &Commitment<I::Leaf>,
    ) -> EncodedSignature {
        let inner = self.hotshot.inner.clone();
        inner
            .exchanges
            .quorum_exchange()
            .sign_validating_or_commitment_proposal::<I>(leaf_commitment)
    }

    /// create a yes message
    #[cfg(feature = "hotshot-testing")]
    pub fn create_yes_message(
        &self,
        justify_qc_commitment: Commitment<QuorumCertificate<TYPES, Commitment<I::Leaf>>>,
        leaf_commitment: Commitment<I::Leaf>,
        current_view: TYPES::Time,
        vote_token: TYPES::VoteTokenType,
    ) -> GeneralConsensusMessage<TYPES, I>
    where
        QuorumEx<TYPES, I>: ConsensusExchange<
            TYPES,
            Message<TYPES, I>,
            Certificate = QuorumCertificate<TYPES, Commitment<I::Leaf>>,
        >,
    {
        let inner = self.hotshot.inner.clone();
        inner.exchanges.quorum_exchange().create_yes_message(
            justify_qc_commitment,
            leaf_commitment,
            current_view,
            vote_token,
        )
    }

    /// Wrapper around `HotShotConsensusApi`'s `send_broadcast_consensus_message` function
    #[cfg(feature = "hotshot-testing")]
    pub async fn send_broadcast_consensus_message(&self, msg: I::ConsensusMessage) {
        let _result = self
            .hotshot
            .send_broadcast_message(MessageKind::from_consensus_message(msg))
            .await;
    }

    /// Wrapper around `HotShotConsensusApi`'s `send_direct_consensus_message` function
    #[cfg(feature = "hotshot-testing")]
    pub async fn send_direct_consensus_message(
        &self,
        msg: I::ConsensusMessage,
        recipient: TYPES::SignatureKey,
    ) {
        let _result = self
            .hotshot
            .send_direct_message(MessageKind::from_consensus_message(msg), recipient)
            .await;
    }

    /// Get length of the replica's receiver channel
    #[cfg(feature = "hotshot-testing")]
    pub async fn get_replica_receiver_channel_len(
        &self,
        view_number: TYPES::Time,
    ) -> Option<usize> {
        use async_compatibility_layer::channel::UnboundedReceiver;

        let channel_map = self.hotshot.inner.channel_maps.0.vote_channel.read().await;
        let chan = channel_map.channel_map.get(&view_number)?;
        let receiver = chan.receiver_chan.lock().await;
        UnboundedReceiver::len(&*receiver)
    }

    /// Get length of the next leaders's receiver channel
    #[cfg(feature = "hotshot-testing")]
    pub async fn get_next_leader_receiver_channel_len(
        &self,
        view_number: TYPES::Time,
    ) -> Option<usize> {
        use async_compatibility_layer::channel::UnboundedReceiver;

        let channel_map = self
            .hotshot
            .inner
            .channel_maps
            .0
            .proposal_channel
            .read()
            .await;
        let chan = channel_map.channel_map.get(&view_number)?;

        let receiver = chan.receiver_chan.lock().await;
        UnboundedReceiver::len(&*receiver)
    }
}<|MERGE_RESOLUTION|>--- conflicted
+++ resolved
@@ -190,13 +190,8 @@
         if let Ok(anchor_leaf) = self.storage().get_anchored_view().await {
             if anchor_leaf.view_number == TYPES::Time::genesis() {
                 let leaf: I::Leaf = I::Leaf::from_stored_view(anchor_leaf);
-<<<<<<< HEAD
-                let mut qc = QuorumCertificate::<TYPES, I::Leaf>::genesis();
+                let mut qc = QuorumCertificate::<TYPES, Commitment<I::Leaf>>::genesis();
                 qc.leaf_commitment = leaf.commit();
-=======
-                let mut qc = QuorumCertificate::<TYPES, Commitment<I::Leaf>>::genesis();
-                qc.set_leaf_commitment(leaf.commit());
->>>>>>> e86fbc49
                 let event = Event {
                     view_number: TYPES::Time::genesis(),
                     event: EventType::Decide {
@@ -220,8 +215,6 @@
         self.maybe_do_genesis_init().await;
     }
 
-<<<<<<< HEAD
-=======
     /// iterate through all events on a [`NodeImplementation`] and determine if the node finished
     /// successfully
     /// # Errors
@@ -265,7 +258,6 @@
     //     }
     // }
 
->>>>>>> e86fbc49
     /// Provides a reference to the underlying storage for this [`SystemContext`], allowing access to
     /// historical data
     pub fn storage(&self) -> &I::Storage {
