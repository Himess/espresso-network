--- conflicted
+++ resolved
@@ -172,17 +172,13 @@
     /// epoch has to be submitted
     /// before any newer state can be accepted since the stake table commitments of that block
     /// become the snapshots used for vote verifications later on.
-<<<<<<< HEAD
+    /// @dev in this version, only a permissioned prover doing the computations
+    /// will call this function
     ///
     /// @notice While `newState.stakeTable*` refers to the (possibly) new stake table states,
     /// the entire `newState` needs to be signed by stakers in `finalizedState`
-=======
-    /// @dev in this version, only a permissioned prover doing the computations
-    /// will call this function
-    ///
     /// @param newState new light client state
     /// @param proof PlonkProof
->>>>>>> c8e6e72b
     function newFinalizedState(
         LightClientState memory newState,
         IPlonkVerifier.PlonkProof memory proof
@@ -244,9 +240,9 @@
         publicInput[2] = uint256(state.blockHeight);
         publicInput[3] = BN254.ScalarField.unwrap(state.blockCommRoot);
         publicInput[4] = BN254.ScalarField.unwrap(state.feeLedgerComm);
-        publicInput[5] = BN254.ScalarField.unwrap(finalizedState.stakeTableBlsKeyComm);
-        publicInput[6] = BN254.ScalarField.unwrap(finalizedState.stakeTableSchnorrKeyComm);
-        publicInput[7] = BN254.ScalarField.unwrap(finalizedState.stakeTableAmountComm);
+        publicInput[5] = BN254.ScalarField.unwrap(states[FINALIZED_STATE].stakeTableBlsKeyComm);
+        publicInput[6] = BN254.ScalarField.unwrap(states[FINALIZED_STATE].stakeTableSchnorrKeyComm);
+        publicInput[7] = BN254.ScalarField.unwrap(states[FINALIZED_STATE].stakeTableAmountComm);
         return publicInput;
     }
 
