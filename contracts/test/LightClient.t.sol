--- conflicted
+++ resolved
@@ -58,17 +58,8 @@
         cmds[2] = vm.toString(STAKE_TABLE_CAPACITY / 2);
 
         bytes memory result = vm.ffi(cmds);
-<<<<<<< HEAD
-        (
-            LC.LightClientState memory state,
-            bytes32 votingSTComm,
-            ,
-            LC.StakeTableState memory stakeState
-        ) = abi.decode(result, (LC.LightClientState, bytes32, bytes32, LC.StakeTableState));
-=======
         (LC.LightClientState memory state, LC.StakeTableState memory stakeState) =
             abi.decode(result, (LC.LightClientState, LC.StakeTableState));
->>>>>>> 9caf2f19
         genesis = state;
         genesisStakeTableState = stakeState;
 
@@ -76,27 +67,16 @@
             deployAndInitProxy(genesis, genesisStakeTableState, MAX_HISTORY_SECONDS);
 
         (
-<<<<<<< HEAD
-            ,
-=======
             uint256 threshold,
->>>>>>> 9caf2f19
             BN254.ScalarField stakeTableBlsKeyComm,
             BN254.ScalarField stakeTableSchnorrKeyComm,
             BN254.ScalarField stakeTableAmountComm
         ) = lc.genesisStakeTableState();
 
-<<<<<<< HEAD
-        assertEq(
-            abi.encodePacked(votingSTComm),
-            abi.encodePacked(stakeTableBlsKeyComm, stakeTableSchnorrKeyComm, stakeTableAmountComm)
-        );
-=======
         assertEq(stakeState.blsKeyComm, stakeTableBlsKeyComm);
         assertEq(stakeState.schnorrKeyComm, stakeTableSchnorrKeyComm);
         assertEq(stakeState.amountComm, stakeTableAmountComm);
         assertEq(stakeState.threshold, threshold);
->>>>>>> 9caf2f19
     }
 
     function assertEq(BN254.ScalarField a, BN254.ScalarField b) public pure {
@@ -151,19 +131,11 @@
             // to correct
         badGenesisStakeTableState.schnorrKeyComm = BN254.ScalarField.wrap(0);
         initWithExpectRevert(badGenesis, badGenesisStakeTableState, MAX_HISTORY_SECONDS);
-<<<<<<< HEAD
 
         badGenesisStakeTableState.schnorrKeyComm = badGenesisStakeTableState.schnorrKeyComm; // revert
             // to correct
         badGenesisStakeTableState.amountComm = BN254.ScalarField.wrap(0);
 
-=======
-
-        badGenesisStakeTableState.schnorrKeyComm = badGenesisStakeTableState.schnorrKeyComm; // revert
-            // to correct
-        badGenesisStakeTableState.amountComm = BN254.ScalarField.wrap(0);
-
->>>>>>> 9caf2f19
         initWithExpectRevert(badGenesis, badGenesisStakeTableState, MAX_HISTORY_SECONDS);
         badGenesisStakeTableState.amountComm = badGenesisStakeTableState.amountComm; // revert
             // to correct
@@ -179,7 +151,6 @@
 contract LightClient_permissionedProver_Test is LightClientCommonTest {
     LC.LightClientState internal newState;
     V.PlonkProof internal newProof;
-    LC.StakeTableState internal newStakeTableState;
 
     function setUp() public {
         init();
@@ -190,15 +161,11 @@
         cmds[2] = vm.toString(STAKE_TABLE_CAPACITY / 2);
 
         bytes memory result = vm.ffi(cmds);
-        (
-            LC.LightClientState[] memory states,
-            V.PlonkProof[] memory proofs,
-            LC.StakeTableState[] memory stakeStates
-        ) = abi.decode(result, (LC.LightClientState[], V.PlonkProof[], LC.StakeTableState[]));
+        (LC.LightClientState[] memory states, V.PlonkProof[] memory proofs) =
+            abi.decode(result, (LC.LightClientState[], V.PlonkProof[]));
 
         newState = states[0];
         newProof = proofs[0];
-        newStakeTableState = stakeStates[0];
     }
 
     function test_NoProverPermissionsRequired() external {
@@ -339,13 +306,8 @@
         cmds[2] = vm.toString(STAKE_TABLE_CAPACITY / 2);
 
         bytes memory result = vm.ffi(cmds);
-<<<<<<< HEAD
-        (LC.LightClientState[] memory states, V.PlonkProof[] memory proofs,) =
-            abi.decode(result, (LC.LightClientState[], V.PlonkProof[], LC.StakeTableState[]));
-=======
         (LC.LightClientState[] memory states, V.PlonkProof[] memory proofs) =
             abi.decode(result, (LC.LightClientState[], V.PlonkProof[]));
->>>>>>> 9caf2f19
 
         vm.expectEmit(true, true, true, true);
         emit LC.NewState(states[0].viewNum, states[0].blockHeight, states[0].blockCommRoot);
@@ -368,17 +330,8 @@
         cmds[2] = vm.toString(numInitValidators);
 
         bytes memory result = vm.ffi(cmds);
-<<<<<<< HEAD
-        (LC.LightClientState memory state,,,) =
-            abi.decode(result, (LC.LightClientState, bytes32, bytes32, LC.StakeTableState));
-        genesis = state;
-        (lcTestProxy, admin) =
-            deployAndInitProxy(genesis, genesisStakeTableState, MAX_HISTORY_SECONDS);
-
-=======
         (LC.LightClientState memory state, LC.StakeTableState memory stakeState) =
             abi.decode(result, (LC.LightClientState, LC.StakeTableState));
->>>>>>> 9caf2f19
         genesis = state;
         genesisStakeTableState = stakeState;
         (lcTestProxy, admin) =
@@ -391,11 +344,8 @@
         cmds[2] = vm.toString(numInitValidators);
 
         result = vm.ffi(cmds);
-        (
-            LC.LightClientState[] memory states,
-            V.PlonkProof[] memory proofs,
-            LC.StakeTableState[] memory stakeStates
-        ) = abi.decode(result, (LC.LightClientState[], V.PlonkProof[], LC.StakeTableState[]));
+        (LC.LightClientState[] memory states, V.PlonkProof[] memory proofs) =
+            abi.decode(result, (LC.LightClientState[], V.PlonkProof[]));
 
         uint256 statesLen = states.length;
         uint64 viewNum;
@@ -411,23 +361,6 @@
             assertEq(viewNum, states[i].viewNum);
             assertEq(blockHeight, states[i].blockHeight);
             assertEq(abi.encode(blockCommRoot), abi.encode(states[i].blockCommRoot));
-<<<<<<< HEAD
-
-            (
-                uint256 threshold,
-                BN254.ScalarField stakeTableBlsKeyComm,
-                BN254.ScalarField stakeTableSchnorrKeyComm,
-                BN254.ScalarField stakeTableAmountComm
-            ) = lc.genesisStakeTableState();
-
-            assertEq(
-                abi.encode(stakeStates[i]),
-                abi.encode(
-                    threshold, stakeTableBlsKeyComm, stakeTableSchnorrKeyComm, stakeTableAmountComm
-                )
-            );
-=======
->>>>>>> 9caf2f19
         }
     }
 
@@ -560,36 +493,11 @@
 
         vm.stopPrank();
     }
-<<<<<<< HEAD
-
-    /// @dev Test that update on finalized state will fail if a different stake table is used
-    function test_revertWhenWrongStakeTableUsed() external {
-        string[] memory cmds = new string[](2);
-        cmds[0] = "diff-test";
-        cmds[1] = "mock-wrong-stake-table";
-
-        bytes memory result = vm.ffi(cmds);
-        (LC.LightClientState memory newState, V.PlonkProof memory proof) =
-            abi.decode(result, (LC.LightClientState, V.PlonkProof));
-
-        LC.LightClientState memory newLCState = LC.LightClientState({
-            viewNum: newState.viewNum,
-            blockHeight: newState.blockHeight,
-            blockCommRoot: newState.blockCommRoot
-        });
-
-        vm.expectRevert(LC.InvalidProof.selector);
-        vm.prank(permissionedProver);
-        lc.newFinalizedState(newLCState, proof);
-    }
-=======
->>>>>>> 9caf2f19
 }
 
 contract LightClient_StateUpdatesTest is LightClientCommonTest {
     LC.LightClientState internal newState;
     V.PlonkProof internal newProof;
-    LC.StakeTableState internal newStakeTableState;
 
     function assertInitialStateHistoryConditions() internal view {
         // assert that stateHistoryFirstIndex starts at 0.
@@ -627,15 +535,11 @@
         assertGe(lc.stateHistoryRetentionPeriod(), 1 days);
 
         bytes memory result = vm.ffi(cmds);
-        (
-            LC.LightClientState[] memory states,
-            V.PlonkProof[] memory proofs,
-            LC.StakeTableState[] memory stakeStates
-        ) = abi.decode(result, (LC.LightClientState[], V.PlonkProof[], LC.StakeTableState[]));
+        (LC.LightClientState[] memory states, V.PlonkProof[] memory proofs) =
+            abi.decode(result, (LC.LightClientState[], V.PlonkProof[]));
 
         newState = states[1];
         newProof = proofs[1];
-        newStakeTableState = stakeStates[1];
     }
 
     function test_1lBlockUpdatesIsUpdated() public {
@@ -686,8 +590,8 @@
         assertInitialStateHistoryConditions();
 
         bytes memory result = vm.ffi(cmds);
-        (LC.LightClientState[] memory states, V.PlonkProof[] memory proofs,) =
-            abi.decode(result, (LC.LightClientState[], V.PlonkProof[], LC.StakeTableState[]));
+        (LC.LightClientState[] memory states, V.PlonkProof[] memory proofs) =
+            abi.decode(result, (LC.LightClientState[], V.PlonkProof[]));
 
         // Add one numDays worth of a new state
         uint256 i;
@@ -754,8 +658,8 @@
         uint32 numDays = 2;
 
         bytes memory result = vm.ffi(cmds);
-        (LC.LightClientState[] memory states, V.PlonkProof[] memory proofs,) =
-            abi.decode(result, (LC.LightClientState[], V.PlonkProof[], LC.StakeTableState[]));
+        (LC.LightClientState[] memory states, V.PlonkProof[] memory proofs) =
+            abi.decode(result, (LC.LightClientState[], V.PlonkProof[]));
 
         assertInitialStateHistoryConditions();
 
@@ -1203,8 +1107,8 @@
         cmds[2] = vm.toString(STAKE_TABLE_CAPACITY / 2);
 
         bytes memory result = vm.ffi(cmds);
-        (LC.LightClientState[] memory _states, V.PlonkProof[] memory _proofs,) =
-            abi.decode(result, (LC.LightClientState[], V.PlonkProof[], LC.StakeTableState[]));
+        (LC.LightClientState[] memory _states, V.PlonkProof[] memory _proofs) =
+            abi.decode(result, (LC.LightClientState[], V.PlonkProof[]));
 
         newState = _states[1];
         newProof = _proofs[1];
@@ -1239,8 +1143,8 @@
         cmds[2] = vm.toString(STAKE_TABLE_CAPACITY / 2);
 
         bytes memory result = vm.ffi(cmds);
-        (LC.LightClientState[] memory _states, V.PlonkProof[] memory _proofs,) =
-            abi.decode(result, (LC.LightClientState[], V.PlonkProof[], LC.StakeTableState[]));
+        (LC.LightClientState[] memory _states, V.PlonkProof[] memory _proofs) =
+            abi.decode(result, (LC.LightClientState[], V.PlonkProof[]));
 
         uint256 statesCount = _states.length - 1;
         // Update the state and thus the l1BlockUpdates array would be updated
