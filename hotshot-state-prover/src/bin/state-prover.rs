use std::time::Duration;

use alloy::{
    primitives::{utils::parse_units, Address},
    providers::{Provider, ProviderBuilder},
    signers::{
        local::{coins_bip39::English, MnemonicBuilder},
        Signer,
    },
};
use clap::Parser;
use espresso_contract_deployer::network_config::fetch_epoch_config_from_sequencer;
use espresso_types::parse_duration;
use hotshot_state_prover::service::{run_prover_once, run_prover_service, StateProverConfig};
use hotshot_types::light_client::STAKE_TABLE_CAPACITY;
use sequencer_utils::logging;
use url::Url;
use vbs::version::StaticVersion;

#[derive(Parser)]
struct Args {
    /// Start the prover service daemon
    #[arg(short, long)]
    daemon: bool,

    /// Url of the state relay server
    #[arg(
        long,
        default_value = "http://localhost:8083",
        env = "ESPRESSO_STATE_RELAY_SERVER_URL"
    )]
    relay_server: Url,

    /// The frequency of updating the light client state, expressed in update interval
    #[arg(short, long = "freq", value_parser = parse_duration, default_value = "10m", env = "ESPRESSO_STATE_PROVER_UPDATE_INTERVAL")]
    update_interval: Duration,

    /// Interval between retries if a state update fails
    #[arg(long = "retry-freq", value_parser = parse_duration, default_value = "2s", env = "ESPRESSO_STATE_PROVER_RETRY_INTERVAL")]
    retry_interval: Duration,

    /// Interval between retries if a state update fails
    #[arg(
        long = "retries",
        default_value = "10",
        env = "ESPRESSO_STATE_PROVER_ONESHOT_RETRIES"
    )]
    max_retries: u64,

    /// URL of layer 1 Ethereum JSON-RPC provider.
    #[arg(
        long,
        env = "ESPRESSO_SEQUENCER_L1_PROVIDER",
        default_value = "http://localhost:8545"
    )]
    l1_provider: Url,

    /// Address of LightClient contract on layer 1.
    #[arg(long, env = "ESPRESSO_SEQUENCER_LIGHT_CLIENT_PROXY_ADDRESS")]
    light_client_address: Address,

    /// Mnemonic phrase for a funded Ethereum wallet.
    #[arg(long, env = "ESPRESSO_SEQUENCER_ETH_MNEMONIC", default_value = None)]
    eth_mnemonic: String,

    /// Index of a funded account derived from eth-mnemonic.
    #[arg(
        long,
        env = "ESPRESSO_SEQUENCER_STATE_PROVER_ACCOUNT_INDEX",
        default_value = "0"
    )]
    eth_account_index: u32,

    /// URL of a sequencer node that is currently providing the HotShot config.
    /// This is used to initialize the stake table.
    #[arg(
        long,
        env = "ESPRESSO_SEQUENCER_URL",
        default_value = "http://localhost:24000"
    )]
    pub sequencer_url: Url,

    /// If daemon and provided, the service will run a basic HTTP server on the given port.
    ///
    /// The server provides healthcheck and version endpoints.
    #[arg(short, long, env = "ESPRESSO_PROVER_SERVICE_PORT")]
    pub port: Option<u16>,

    /// Stake table capacity for the prover circuit
    #[arg(short, long, env = "ESPRESSO_SEQUENCER_STAKE_TABLE_CAPACITY", default_value_t = STAKE_TABLE_CAPACITY)]
    pub stake_table_capacity: usize,

<<<<<<< HEAD
    #[command(flatten)]
=======
    /// max acceptable gas price **in Gwei** for prover to send light client update transaction
    #[clap(short, long, env = "ESPRESSO_STATE_PROVER_MAX_GAS_PRICE_IN_GWEI")]
    pub max_gas_price: Option<String>,

    #[clap(flatten)]
>>>>>>> de6e27de
    logging: logging::Config,
}

#[tokio::main]
async fn main() {
    let args = Args::parse();
    args.logging.init();

    // prepare config for state prover from user options
    let l1_provider = ProviderBuilder::new().on_http(args.l1_provider.clone());
    let chain_id = l1_provider.get_chain_id().await.unwrap();
    let signer = MnemonicBuilder::<English>::default()
        .phrase(args.eth_mnemonic)
        .index(args.eth_account_index)
        .expect("wrong mnemonic or index")
        .build()
        .expect("fail to build signer")
        .with_chain_id(Some(chain_id));

    let (blocks_per_epoch, epoch_start_block) =
        fetch_epoch_config_from_sequencer(&args.sequencer_url)
            .await
            .unwrap_or((u64::MAX, u64::MAX));

    // If the sequencer returns 0 for pre-epoch configuration.
    let blocks_per_epoch = if blocks_per_epoch == 0 {
        u64::MAX
    } else {
        blocks_per_epoch
    };
    let epoch_start_block = if epoch_start_block == 0 {
        u64::MAX
    } else {
        epoch_start_block
    };

    tracing::info!(
        "Epoch config fetched from sequencer: blocks_per_epoch = {}, epoch_start_block = {}",
        blocks_per_epoch,
        epoch_start_block
    );
    let max_gas_price = args.max_gas_price.map(|v| {
        parse_units(&v, "gwei")
            .expect("parse_unit on max_gas_price in GWEI failed")
            .try_into()
            .expect("fail to convert gas price to u128")
    });

    let config = StateProverConfig {
        relay_server: args.relay_server,
        update_interval: args.update_interval,
        retry_interval: args.retry_interval,
        provider_endpoint: args.l1_provider,
        light_client_address: args.light_client_address,
        signer,
        sequencer_url: args.sequencer_url,
        port: args.port,
        stake_table_capacity: args.stake_table_capacity,
        blocks_per_epoch,
        epoch_start_block,
        max_retries: args.max_retries,
        max_gas_price,
    };

    // validate that the light client contract is a proxy, panics otherwise
    config.validate_light_client_contract().await.unwrap();

    if args.daemon {
        // Launching the prover service daemon
        if let Err(err) = run_prover_service(config, StaticVersion::<0, 1> {}).await {
            tracing::error!("Error running prover service: {:?}", err);
        };
    } else {
        // Run light client state update once
        if let Err(err) = run_prover_once(config, StaticVersion::<0, 1> {}).await {
            tracing::error!("Error running prover once: {:?}", err);
        };
    }
}<|MERGE_RESOLUTION|>--- conflicted
+++ resolved
@@ -90,15 +90,12 @@
     #[arg(short, long, env = "ESPRESSO_SEQUENCER_STAKE_TABLE_CAPACITY", default_value_t = STAKE_TABLE_CAPACITY)]
     pub stake_table_capacity: usize,
 
-<<<<<<< HEAD
-    #[command(flatten)]
-=======
     /// max acceptable gas price **in Gwei** for prover to send light client update transaction
-    #[clap(short, long, env = "ESPRESSO_STATE_PROVER_MAX_GAS_PRICE_IN_GWEI")]
+    #[arg(short, long, env = "ESPRESSO_STATE_PROVER_MAX_GAS_PRICE_IN_GWEI")]
     pub max_gas_price: Option<String>,
 
-    #[clap(flatten)]
->>>>>>> de6e27de
+     #[command(flatten)]
+  
     logging: logging::Config,
 }
 
