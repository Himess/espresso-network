--- conflicted
+++ resolved
@@ -66,19 +66,9 @@
 /// Light client state Variable
 #[derive(Clone, Debug)]
 pub struct LightClientStateVar {
-<<<<<<< HEAD
-    /// Private list holding all variables
-    ///  `vars[0]`: view number
-    ///  `vars[1]`: block height
-    ///  `vars[2]`: block commitment root
-    ///  `vars[3]`: fee ledger commitment
-    ///  `vars[4-6]`: stake table commitment
-    vars: [Variable; 3],
-=======
     pub(crate) view_num: Variable,
     pub(crate) block_height: Variable,
     pub(crate) block_comm_root: Variable,
->>>>>>> 9caf2f19
 }
 
 impl LightClientStateVar {
@@ -89,61 +79,11 @@
         state: &GenericLightClientState<F>,
     ) -> Result<Self, CircuitError> {
         Ok(Self {
-<<<<<<< HEAD
-            vars: [
-                circuit.create_public_variable(view_number_f)?,
-                circuit.create_public_variable(block_height_f)?,
-                circuit.create_public_variable(state.block_comm_root)?,
-            ],
-        })
-    }
-
-    /// Returns the view number
-    #[must_use]
-    pub fn view_number(&self) -> Variable {
-        self.vars[0]
-    }
-
-    /// Returns the block height
-    #[must_use]
-    pub fn block_height(&self) -> Variable {
-        self.vars[1]
-    }
-
-    /// Returns the Merkle root of the block commitments
-    #[must_use]
-    pub fn block_comm_root(&self) -> Variable {
-        self.vars[2]
-    }
-
-    // /// Returns the commitment of the fee ledger
-    // #[must_use]
-    // pub fn fee_ledger_comm(&self) -> Variable {
-    //     self.vars[3]
-    // }
-
-    // /// Returns the commitment of the associated stake table
-    // #[must_use]
-    // pub fn stake_table_comm(&self) -> StakeTableCommVar {
-    //     StakeTableCommVar {
-    //         qc_keys_comm: self.vars[4],
-    //         state_keys_comm: self.vars[5],
-    //         stake_amount_comm: self.vars[6],
-    //     }
-    // }
-}
-
-impl AsRef<[Variable]> for LightClientStateVar {
-    fn as_ref(&self) -> &[Variable] {
-        &self.vars
-    }
-=======
             view_num: circuit.create_public_variable(F::from(state.view_number as u64))?,
             block_height: circuit.create_public_variable(F::from(state.block_height as u64))?,
             block_comm_root: circuit.create_public_variable(state.block_comm_root)?,
         })
     }
->>>>>>> 9caf2f19
 }
 
 /// A function that takes as input:
@@ -276,18 +216,7 @@
 
     // public inputs
     let lightclient_state_pub_var = LightClientStateVar::new(&mut circuit, lightclient_state)?;
-<<<<<<< HEAD
-
-    let view_number_f = F::from(lightclient_state.view_number as u64);
-    let block_height_f = F::from(lightclient_state.block_height as u64);
-    let public_inputs = vec![
-        view_number_f,
-        block_height_f,
-        lightclient_state.block_comm_root,
-    ];
-=======
     let stake_table_state_pub_var = StakeTableVar::new(&mut circuit, stake_table_state)?;
->>>>>>> 9caf2f19
 
     // Checking whether the accumulated weight exceeds the quorum threshold
     let mut signed_amount_var = (0..stake_table_capacity / 2)
@@ -318,46 +247,30 @@
         .iter()
         .flat_map(|var| [var.state_ver_key.0.get_x(), var.state_ver_key.0.get_y()])
         .collect::<Vec<_>>();
-    let _state_ver_key_comm = RescueNativeGadget::<F>::rescue_sponge_with_padding(
+    let state_ver_key_comm = RescueNativeGadget::<F>::rescue_sponge_with_padding(
         &mut circuit,
         &state_ver_key_preimage_vars,
         1,
     )?[0];
-<<<<<<< HEAD
-    // circuit.enforce_equal(
-    //     state_ver_key_comm,
-    //     lightclient_state_pub_var.stake_table_comm().state_keys_comm,
-    // )?;
-=======
     circuit.enforce_equal(
         state_ver_key_comm,
         stake_table_state_pub_var.state_keys_comm,
     )?;
->>>>>>> 9caf2f19
 
     // checking the commitment for the list of stake amounts
     let stake_amount_preimage_vars = stake_table_var
         .iter()
         .map(|var| var.stake_amount)
         .collect::<Vec<_>>();
-    let _stake_amount_comm = RescueNativeGadget::<F>::rescue_sponge_with_padding(
+    let stake_amount_comm = RescueNativeGadget::<F>::rescue_sponge_with_padding(
         &mut circuit,
         &stake_amount_preimage_vars,
         1,
     )?[0];
-<<<<<<< HEAD
-    // circuit.enforce_equal(
-    //     stake_amount_comm,
-    //     lightclient_state_pub_var
-    //         .stake_table_comm()
-    //         .stake_amount_comm,
-    // )?;
-=======
     circuit.enforce_equal(
         stake_amount_comm,
         stake_table_state_pub_var.stake_amount_comm,
     )?;
->>>>>>> 9caf2f19
 
     // checking all signatures
     let verification_result_vars = stake_table_var
@@ -402,16 +315,8 @@
     F: RescueParameter,
     P: TECurveConfig<BaseField = F>,
 {
-<<<<<<< HEAD
-    let lightclient_state = GenericLightClientState {
-        view_number: 0,
-        block_height: 0,
-        block_comm_root: F::default(),
-    };
-=======
     let lightclient_state = ParsedLightClientState::dummy_genesis().into();
     let stake_table_state = ParsedStakeTableState::dummy_genesis().into();
->>>>>>> 9caf2f19
 
     build::<F, P, _, _, _>(
         &[],
