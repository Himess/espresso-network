--- conflicted
+++ resolved
@@ -194,8 +194,6 @@
         }
     }
 
-<<<<<<< HEAD
-=======
     /// Return the VID disperse data that the server has received for a particular view
     fn get_vid_disperse(&self, view_number: u64) -> Result<Option<Vec<Vec<u8>>>, Error> {
         match self.vid_disperses.get(&view_number) {
@@ -216,7 +214,6 @@
         }
     }
 
->>>>>>> 640e43a8
     fn get_recent_proposal(&self) -> Result<Option<Vec<Vec<u8>>>, Error> {
         self.get_proposal(self.recent_proposal)
     }
@@ -669,8 +666,6 @@
         }
         .boxed()
     })?
-<<<<<<< HEAD
-=======
     .get("getviddisperse", |req, state| {
         async move {
             let view_number: u64 = req.integer_param("view_number")?;
@@ -678,7 +673,6 @@
         }
         .boxed()
     })?
->>>>>>> 640e43a8
     .get("getrecentproposal", |_req, state| {
         async move { state.get_recent_proposal() }.boxed()
     })?
