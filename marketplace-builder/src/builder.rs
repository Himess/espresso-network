use std::{collections::HashSet, num::NonZeroUsize, time::Duration};

use anyhow::Context;
use async_broadcast::{
    broadcast, Receiver as BroadcastReceiver, RecvError, Sender as BroadcastSender, TryRecvError,
};
use async_compatibility_layer::{
    art::{async_sleep, async_spawn},
    channel::{unbounded, UnboundedReceiver, UnboundedSender},
};
use async_lock::RwLock;
use async_std::sync::Arc;
use espresso_types::{
    eth_signature_key::EthKeyPair,
    v0_3::{ChainConfig, RollupRegistration},
    FeeAmount, L1Client, MarketplaceVersion, MockSequencerVersions, NamespaceId, NodeState,
    Payload, SeqTypes, SequencerVersions, ValidatedState, V0_1,
};
use ethers::{
    core::k256::ecdsa::SigningKey,
    signers::{coins_bip39::English, MnemonicBuilder, Signer as _, Wallet},
    types::{Address, U256},
};
use hotshot::traits::BlockPayload;
use hotshot_builder_api::v0_3::builder::{
    BuildError, Error as BuilderApiError, Options as HotshotBuilderApiOptions,
};
use hotshot_events_service::{
    events::{Error as EventStreamApiError, Options as EventStreamingApiOptions},
    events_source::{EventConsumer, EventsStreamer},
};
use hotshot_types::{
    data::{fake_commitment, Leaf, ViewNumber},
    traits::{
        block_contents::{vid_commitment, GENESIS_VID_NUM_STORAGE_NODES},
        node_implementation::{ConsensusTime, NodeType, Versions},
        EncodeBytes,
    },
    utils::BuilderCommitment,
};
use marketplace_builder_core::{
    builder_state::{BuildBlockInfo, BuilderState, MessageType, ResponseMessage},
    service::{
        run_builder_service, BroadcastSenders, BuilderHooks, GlobalState, ProxyGlobalState,
        ReceivedTransaction,
    },
    utils::ParentBlockReferences,
};
use marketplace_solver::SolverError;
use sequencer::{catchup::StatePeers, L1Params, NetworkParams, SequencerApiVersion};
use surf::http::headers::ACCEPT;
use surf_disco::Client;
use tide_disco::{app, method::ReadState, App, Url};
use vbs::version::{StaticVersion, StaticVersionType};

use crate::hooks::{
    self, fetch_namespaces_to_skip, BidConfig, EspressoFallbackHooks, EspressoReserveHooks,
};

#[derive(Clone, Debug)]
pub struct BuilderConfig {
    pub global_state: Arc<RwLock<GlobalState<SeqTypes>>>,
    pub hotshot_events_api_url: Url,
    pub hotshot_builder_apis_url: Url,
}

pub fn build_instance_state<V: Versions>(
    chain_config: ChainConfig,
    l1_params: L1Params,
    state_peers: Vec<Url>,
) -> anyhow::Result<NodeState> {
    let l1_client = L1Client::new(l1_params.url, l1_params.events_max_block_range);

    let instance_state = NodeState::new(
        u64::MAX, // dummy node ID, only used for debugging
        chain_config,
        l1_client,
        Arc::new(StatePeers::<SequencerApiVersion>::from_urls(
            state_peers,
            Default::default(),
        )),
        V::Base::version(),
    );
    Ok(instance_state)
}

impl BuilderConfig {
    async fn start_service<H>(
        global_state: Arc<RwLock<GlobalState<SeqTypes>>>,
        senders: BroadcastSenders<SeqTypes>,
        hooks: Arc<H>,
        builder_key_pair: EthKeyPair,
        events_api_url: Url,
        builder_api_url: Url,
        api_timeout: Duration,
    ) -> anyhow::Result<()>
    where
        H: BuilderHooks<SeqTypes>,
    {
        // create the proxy global state it will server the builder apis
        let app = ProxyGlobalState::new(
            global_state.clone(),
            Arc::clone(&hooks),
            (builder_key_pair.fee_account(), builder_key_pair.clone()),
            api_timeout,
        )
        .into_app()
        .context("Failed to construct builder API app")?;

        async_spawn(async move {
            tracing::info!("Starting builder API app at {builder_api_url}");
            let res = app
                .serve(builder_api_url, MarketplaceVersion::instance())
                .await;
            tracing::error!(?res, "Builder API app exited");
        });

        // spawn the builder service
        tracing::info!("Running builder against hotshot events API at {events_api_url}",);

        let stream = marketplace_builder_core::utils::EventServiceStream::<
            SeqTypes,
            SequencerApiVersion,
        >::connect(events_api_url)
        .await?;

        async_spawn(async move {
            let res = run_builder_service::<SeqTypes>(hooks, senders, stream).await;
            tracing::error!(?res, "Builder service exited");
            if res.is_err() {
                panic!("Builder should restart.");
            }
        });

        Ok(())
    }

    #[allow(clippy::too_many_arguments)]
    pub async fn init(
        is_reserve: bool,
        builder_key_pair: EthKeyPair,
        bootstrapped_view: ViewNumber,
        tx_channel_capacity: NonZeroUsize,
        event_channel_capacity: NonZeroUsize,
        instance_state: NodeState,
        validated_state: ValidatedState,
        events_api_url: Url,
        builder_api_url: Url,
        api_timeout: Duration,
        buffered_view_num_count: usize,
        maximize_txns_count_timeout_duration: Duration,
        base_fee: FeeAmount,
        bid_config: Option<BidConfig>,
        solver_base_url: Url,
    ) -> anyhow::Result<Self> {
        tracing::info!(
            address = %builder_key_pair.fee_account(),
            ?bootstrapped_view,
            %tx_channel_capacity,
            %event_channel_capacity,
            ?api_timeout,
            buffered_view_num_count,
            ?maximize_txns_count_timeout_duration,
            "initializing builder",
        );

        let (mut senders, receivers) =
            marketplace_builder_core::service::broadcast_channels(event_channel_capacity.get());

        senders.transactions.set_capacity(tx_channel_capacity.get());

        // builder api request channel
        let (req_sender, req_receiver) =
            broadcast::<MessageType<SeqTypes>>(event_channel_capacity.get());

        let (genesis_payload, genesis_ns_table) =
            Payload::from_transactions([], &validated_state, &instance_state)
                .await
                .expect("genesis payload construction failed");

        let builder_commitment = genesis_payload.builder_commitment(&genesis_ns_table);

        let vid_commitment = {
            let payload_bytes = genesis_payload.encode();
            vid_commitment(&payload_bytes, GENESIS_VID_NUM_STORAGE_NODES)
        };

        // create the global state
        let global_state: GlobalState<SeqTypes> = GlobalState::<SeqTypes>::new(
            req_sender,
            senders.transactions.clone(),
            vid_commitment,
            bootstrapped_view,
        );

        let global_state = Arc::new(RwLock::new(global_state));

        let builder_state = BuilderState::<SeqTypes>::new(
            ParentBlockReferences {
                view_number: bootstrapped_view,
                vid_commitment,
                leaf_commit: fake_commitment(),
                builder_commitment,
            },
            &receivers,
            req_receiver,
            Vec::new() /* tx_queue */,
            Arc::clone(&global_state),
            maximize_txns_count_timeout_duration,
            base_fee
                .as_u64()
                .context("the base fee exceeds the maximum amount that a builder can pay (defined by u64::MAX)")?,
            Arc::new(instance_state),
            Duration::from_secs(60),
            Arc::new(validated_state),
        );

        // Start builder event loop
        builder_state.event_loop();

        if is_reserve {
            let bid_config = bid_config.expect("Missing bid config for the reserve builder.");
            let hooks = Arc::new(hooks::EspressoReserveHooks {
                namespaces: bid_config.namespaces.into_iter().collect(),
                solver_base_url,
                builder_api_base_url: builder_api_url.clone(),
                bid_key_pair: builder_key_pair.clone(),
                bid_amount: bid_config.amount,
            });
            Self::start_service(
                Arc::clone(&global_state),
                senders,
                hooks,
                builder_key_pair,
                events_api_url.clone(),
                builder_api_url.clone(),
                api_timeout,
            )
            .await?;
        } else {
            // Fetch the namespaces upon initialization. It will be fetched every 20 views when
            // handling events.
            let namespaces_to_skip = fetch_namespaces_to_skip(solver_base_url.clone()).await;
            let hooks = Arc::new(hooks::EspressoFallbackHooks {
                solver_base_url,
                namespaces_to_skip: RwLock::new(namespaces_to_skip),
            });
            Self::start_service(
                Arc::clone(&global_state),
                senders,
                hooks,
                builder_key_pair,
                events_api_url.clone(),
                builder_api_url.clone(),
                api_timeout,
            )
            .await?;
        }

        tracing::info!("Builder init finished");

        Ok(Self {
            global_state,
            hotshot_events_api_url: events_api_url,
            hotshot_builder_apis_url: builder_api_url,
        })
    }
}

#[cfg(test)]
mod test {
    use std::{
        str::FromStr,
        time::{Duration, Instant},
    };

    use anyhow::Error;
    use async_compatibility_layer::{
        art::{async_sleep, async_spawn},
        logging::{setup_backtrace, setup_logging},
    };
    use async_lock::RwLock;
    use async_std::{prelude::FutureExt, stream::StreamExt, task};
    use committable::Commitment;
    use committable::Committable;
    use espresso_types::{
        mock::MockStateCatchup,
        v0_3::{RollupRegistration, RollupRegistrationBody},
        FeeAccount, MarketplaceVersion, NamespaceId, PubKey, SeqTypes, SequencerVersions,
        Transaction,
    };
    use ethers::{core::k256::elliptic_curve::rand_core::block, utils::Anvil};
    use hooks::connect_to_solver;
    use hotshot::types::{
        BLSPrivKey, Event,
        EventType::{Decide, *},
    };
    use hotshot::{rand, types::EventType};
    use hotshot_builder_api::v0_3::builder::BuildError;
    use hotshot_events_service::{
        events::{Error as EventStreamApiError, Options as EventStreamingApiOptions},
        events_source::{EventConsumer, EventsStreamer},
    };
    use hotshot_query_service::{availability::LeafQueryData, VidCommitment};
    use hotshot_types::{
        bundle::Bundle,
        event::LeafInfo,
        light_client::StateKeyPair,
        signature_key::BLSPubKey,
        traits::{
<<<<<<< HEAD
            block_contents::{BlockHeader, BlockPayload, GENESIS_VID_NUM_STORAGE_NODES},
=======
            block_contents::{BlockPayload, BuilderFee, GENESIS_VID_NUM_STORAGE_NODES},
>>>>>>> 67eac108
            node_implementation::{NodeType, Versions},
            signature_key::{BuilderSignatureKey, SignatureKey},
        },
    };
    use marketplace_builder_core::{
        builder_state::{self, RequestMessage, TransactionSource},
        service::run_builder_service,
        utils::BuilderStateId,
    };
    use marketplace_solver::{testing::MockSolver, SolverError};
    use portpicker::pick_unused_port;
    use sequencer::{
        api::test_helpers::TestNetworkConfigBuilder,
        persistence::no_storage::{self, NoStorage},
        testing::TestConfigBuilder,
        SequencerApiVersion,
    };
    use sequencer::{
        api::{fs::DataSource, options::HotshotEvents, test_helpers::TestNetwork, Options},
        persistence,
    };
    use sequencer_utils::test_utils::setup_test;
    use surf_disco::{
        socket::{Connection, Unsupported},
        Client,
    };
    use tempfile::TempDir;
    use tide_disco::error::ServerError;
    use vbs::version::StaticVersion;

    use super::*;

    const REGISTERED_NAMESPACE: u64 = 10;
    const UNREGISTERED_NAMESPACE: u64 = 20;

    /// Ports for the query and event APIs, respectively.
    struct Ports {
        query: u16,
        event: u16,
    }

    /// URLs for the query, event, and builder APIs, respectively.
    #[derive(Clone)]
    struct Urls {
        query: Url,
        event: Url,
        builder: Url,
    }

    /// Pick unused ports for URLs, then set up and start the network.
    ///
    /// Returns ports and URLs that will be used later.
    async fn pick_urls_and_start_network() -> (Ports, Urls) {
        let query_port = pick_unused_port().expect("No ports free");
        let query_api_url: Url = format!("http://localhost:{query_port}").parse().unwrap();

        let event_port = pick_unused_port().expect("No ports free");
        let event_service_url: Url = format!("http://localhost:{event_port}").parse().unwrap();

        let builder_port = pick_unused_port().expect("No ports free");
        let builder_api_url: Url = format!("http://localhost:{builder_port}").parse().unwrap();

        (
            Ports {
                query: query_port,
                event: event_port,
            },
            Urls {
                query: query_api_url,
                event: event_service_url,
                builder: builder_api_url,
            },
        )
    }

    /// Initiate a mock solver and register a rollup.
    ///
    /// Returns the solver and its base URL.
    async fn init_mock_solver_and_register_rollup() -> (MockSolver, Url) {
        let mock_solver = MockSolver::init().await;
        let solver_base_url = mock_solver.solver_url.clone();
        let client = connect_to_solver(solver_base_url.clone());

        // Create a list of signature keys for rollup registration data
        let mut signature_keys = Vec::new();
        for _ in 0..10 {
            let private_key =
                <BLSPubKey as SignatureKey>::PrivateKey::generate(&mut rand::thread_rng());
            signature_keys.push(BLSPubKey::from_private(&private_key))
        }

        // Add an extra key which will be used to sign the registration.
        let private_key =
            <BLSPubKey as SignatureKey>::PrivateKey::generate(&mut rand::thread_rng());
        let signature_key = BLSPubKey::from_private(&private_key);
        signature_keys.push(signature_key);

        // Initialize a rollup registration with namespace id = `REGISTERED_NAMESPACE`.
        let reg_ns_1_body = RollupRegistrationBody {
            namespace_id: REGISTERED_NAMESPACE.into(),
            reserve_url: Some(Url::from_str("http://localhost").unwrap()),
            reserve_price: 200.into(),
            active: true,
            signature_keys: signature_keys.clone(),
            text: "test".to_string(),
            signature_key,
        };

        // Sign the registration body
        let reg_signature = <SeqTypes as NodeType>::SignatureKey::sign(
            &private_key,
            reg_ns_1_body.commit().as_ref(),
        )
        .expect("failed to sign");

        let reg_ns_1 = RollupRegistration {
            body: reg_ns_1_body,
            signature: reg_signature,
        };

        // registering a rollup
        let _: RollupRegistration = client
            .post("register_rollup")
            .body_json(&reg_ns_1)
            .unwrap()
            .send()
            .await
            .unwrap();
        let result: Vec<RollupRegistration> =
            client.get("rollup_registrations").send().await.unwrap();
        assert_eq!(result, vec![reg_ns_1]);

        (mock_solver, solver_base_url)
    }

    /// Connect to the builder.
    async fn connect_to_builder(urls: Urls) -> Client<ServerError, MarketplaceVersion> {
        // Wait for at least one empty block to be sequenced (after consensus starts VID).
        let sequencer_client: Client<ServerError, SequencerApiVersion> = Client::new(urls.query);
        sequencer_client.connect(None).await;
        sequencer_client
            .socket("availability/stream/leaves/0")
            .subscribe::<LeafQueryData<SeqTypes>>()
            .await
            .unwrap()
            .next()
            .await
            .unwrap()
            .unwrap();

        //  Connect to builder
        let builder_client: Client<ServerError, MarketplaceVersion> =
            Client::new(urls.builder.clone());
        builder_client.connect(None).await;

        builder_client
    }

    /// Submit transactions via the private mempool.
    ///
    /// Returns the subscribed events.
    async fn submit_transactions_via_private_mempool(
        transactions: Vec<Transaction>,
        urls: Urls,
    ) -> Connection<
        Event<SeqTypes>,
        Unsupported,
        hotshot_events_service::events::Error,
        SequencerApiVersion,
    > {
        let txn_submission_client: Client<ServerError, SequencerApiVersion> =
            Client::new(urls.builder.clone());
        txn_submission_client.connect(None).await;

        // Test submitting transactions
        txn_submission_client
            .post::<Vec<Commitment<Transaction>>>("txn_submit/batch")
            .body_json(&transactions)
            .unwrap()
            .send()
            .await
            .unwrap();

        let events_service_client = Client::<
            hotshot_events_service::events::Error,
            SequencerApiVersion,
        >::new(urls.event.clone());
        events_service_client.connect(None).await;

        events_service_client
            .socket("hotshot-events/events")
            .subscribe::<Event<SeqTypes>>()
            .await
            .unwrap()
    }

    /// Get the transactions in the bundle associated with the received quorum proposal.
    ///
    /// # Returns
    /// * `Some` if the bundle is fetched.
    /// * `None` if the quorum proposal isn't received or the bundle fetching fails.
    async fn get_transactions(
        event: Event<SeqTypes>,
        builder_client: Client<ServerError, MarketplaceVersion>,
    ) -> Option<Vec<Transaction>> {
        if let EventType::QuorumProposal { proposal, .. } = event.event {
            let parent_view_number = *proposal.data.view_number;
            let parent_commitment = Leaf::from_quorum_proposal(&proposal.data).payload_commitment();
            if let Ok(bundle) = builder_client
                .get::<Bundle<SeqTypes>>(
                    format!(
                        "bundle_info/bundle/{parent_view_number}/{parent_commitment}/{}",
                        parent_view_number + 1
                    )
                    .as_str(),
                )
                .send()
                .await
            {
                return Some(bundle.transactions);
            } else {
                return None;
            }
        }
        None
    }

    async fn test_marketplace_reserve_builder(public_mempool: bool) {
        setup_test();

        let (ports, urls) = pick_urls_and_start_network().await;

        // Run the network.
        let anvil = Anvil::new().spawn();
        let l1 = anvil.endpoint().parse().unwrap();
        let network_config = TestConfigBuilder::default().l1_url(l1).build();
        let tmpdir = TempDir::new().unwrap();
        let config = TestNetworkConfigBuilder::default()
            .api_config(
                Options::with_port(ports.query)
                    .submit(Default::default())
                    .query_fs(
                        Default::default(),
                        persistence::fs::Options::new(tmpdir.path().to_owned()),
                    )
                    .hotshot_events(HotshotEvents {
                        events_service_port: ports.event,
                    }),
            )
            .network_config(network_config)
            .build();
        let network = TestNetwork::new(config, MockSequencerVersions::new()).await;

        // Register a rollup using the mock solver.
        // Use `_mock_solver` here to avoid it being dropped.
        let (_mock_solver, solver_base_url) = init_mock_solver_and_register_rollup().await;

        let keypair = FeeAccount::test_key_pair();
        let address = keypair.address();
        let base_fee = FeeAmount::from(10);
        // Start and connect to a reserve builder.
        let init = BuilderConfig::init(
            true,
            keypair.clone(),
            ViewNumber::genesis(),
            NonZeroUsize::new(1024).unwrap(),
            NonZeroUsize::new(1024).unwrap(),
            NodeState::default(),
            ValidatedState::default(),
            urls.event.clone(),
            urls.builder.clone(),
            Duration::from_secs(2),
            5,
            Duration::from_secs(2),
            base_fee,
            Some(BidConfig {
                namespaces: vec![NamespaceId::from(REGISTERED_NAMESPACE)],
                amount: FeeAmount::from(10),
            }),
            solver_base_url,
        );
        let _ = init.await.unwrap();
        let builder_client = connect_to_builder(urls.clone()).await;

        // Submit transactions.
        let registered_transaction =
            Transaction::new(REGISTERED_NAMESPACE.into(), vec![1, 1, 1, 1]);
        let unregistered_transaction =
            Transaction::new(UNREGISTERED_NAMESPACE.into(), vec![1, 1, 1, 2]);
        let transactions = vec![registered_transaction.clone(), unregistered_transaction];
        if public_mempool {
            let server = &network.server;
            for transaction in transactions {
                server.submit_transaction(transaction).await.unwrap();
            }
<<<<<<< HEAD
            let mut events = server.event_stream().await;

            let start = Instant::now();
            loop {
                if start.elapsed() > Duration::from_secs(10) {
                    panic!("Didn't get a quorum proposal in 10 seconds");
                }
                let event = events.next().await.unwrap();

                if let Some(txns) = get_transactions(event, builder_client.clone()).await {
                    assert_eq!(txns, vec![registered_transaction]);
                    break;
                }
            }
        } else {
            let mut events = submit_transactions_via_private_mempool(transactions, urls).await;

            let start = Instant::now();
            loop {
                if start.elapsed() > Duration::from_secs(10) {
                    panic!("Didn't get a quorum proposal in 10 seconds");
                }
                let event = events.next().await.unwrap().unwrap();
                if let Some(txns) = get_transactions(event, builder_client.clone()).await {
                    assert_eq!(txns, vec![registered_transaction]);
                    break;
                }
=======

            let event = subscribed_events.next().await.unwrap().unwrap();

            if let EventType::QuorumProposal { proposal, .. } = event.event {
                let parent_view_number = *proposal.data.view_number;
                let leaf = Leaf::from_quorum_proposal(&proposal.data);

                let parent_commitment = leaf.payload_commitment();

                let bundle = builder_client
                    .get::<Bundle<SeqTypes>>(
                        format!(
                            "bundle_info/bundle/{parent_view_number}/{parent_commitment}/{}",
                            parent_view_number + 1
                        )
                        .as_str(),
                    )
                    .send()
                    .await
                    .unwrap();
                assert_eq!(bundle.transactions, vec![registered_transaction.clone()]);

                let txn_commit = <[u8; 32]>::from(registered_transaction.commit()).to_vec();
                let signature = bundle.signature;
                assert!(signature.verify(txn_commit, address).is_ok());

                let (payload, _) = Payload::from_transactions(
                    vec![registered_transaction],
                    &ValidatedState::default(),
                    &NodeState::default(),
                )
                .await
                .expect("unable to create payload");

                let encoded_txns = payload.encode().to_vec();
                let block_size = encoded_txns.len() as u64;

                let fees = base_fee * block_size;

                let fee_signature = <<SeqTypes  as NodeType>::BuilderSignatureKey as BuilderSignatureKey>::sign_sequencing_fee_marketplace(
                    &keypair,
                    fees.as_u64().unwrap(),
                )
                .unwrap();

                let sequencing_fee = BuilderFee {
                    fee_amount: fees.as_u64().unwrap(),
                    fee_account: FeeAccount::from(address),
                    fee_signature,
                };

                assert_eq!(bundle.sequencing_fee, sequencing_fee);

                break;
>>>>>>> 67eac108
            }
        }
    }

    async fn test_marketplace_fallback_builder(public_mempool: bool) {
        setup_test();

        let (ports, urls) = pick_urls_and_start_network().await;

        // Run the network.
        let anvil = Anvil::new().spawn();
        let l1 = anvil.endpoint().parse().unwrap();
        let network_config = TestConfigBuilder::default().l1_url(l1).build();
        let tmpdir = TempDir::new().unwrap();
        let config = TestNetworkConfigBuilder::default()
            .api_config(
                Options::with_port(ports.query)
                    .submit(Default::default())
                    .query_fs(
                        Default::default(),
                        persistence::fs::Options::new(tmpdir.path().to_owned()),
                    )
                    .hotshot_events(HotshotEvents {
                        events_service_port: ports.event,
                    }),
            )
            .network_config(network_config)
            .build();
        let network = TestNetwork::new(config, MockSequencerVersions::new()).await;

        // Register a rollup using the mock solver.
        // Use `_mock_solver` here to avoid it being dropped.
        let (_mock_solver, solver_base_url) = init_mock_solver_and_register_rollup().await;

        let keypair = FeeAccount::test_key_pair();
        let address = keypair.address();
        let base_fee = FeeAmount::from(10);

        // Start and connect to a fallback builder.
        let init = BuilderConfig::init(
            false,
            FeeAccount::test_key_pair(),
            ViewNumber::genesis(),
            NonZeroUsize::new(1024).unwrap(),
            NonZeroUsize::new(1024).unwrap(),
            NodeState::default(),
            ValidatedState::default(),
            urls.event.clone(),
            urls.builder.clone(),
            Duration::from_secs(2),
            5,
            Duration::from_secs(2),
            base_fee,
            None,
            solver_base_url,
        );
        let _ = init.await.unwrap();
        let builder_client = connect_to_builder(urls.clone()).await;

        // Submit transactions.
        let registered_transaction =
            Transaction::new(REGISTERED_NAMESPACE.into(), vec![1, 1, 1, 1]);
        let unregistered_transaction =
            Transaction::new(UNREGISTERED_NAMESPACE.into(), vec![1, 1, 1, 2]);
        let transactions = vec![registered_transaction, unregistered_transaction.clone()];
        if public_mempool {
            let server = &network.server;
            for transaction in transactions {
                server.submit_transaction(transaction).await.unwrap();
            }
<<<<<<< HEAD
            let mut events = server.event_stream().await;

            let start = Instant::now();
            loop {
                if start.elapsed() > Duration::from_secs(10) {
                    panic!("Didn't get a quorum proposal in 10 seconds");
                }
                let event = events.next().await.unwrap();

                if let Some(txns) = get_transactions(event, builder_client.clone()).await {
                    assert_eq!(txns, vec![unregistered_transaction]);
                    break;
                }
            }
        } else {
            let mut events = submit_transactions_via_private_mempool(transactions, urls).await;

            let start = Instant::now();
            loop {
                if start.elapsed() > Duration::from_secs(10) {
                    panic!("Didn't get a quorum proposal in 10 seconds");
                }
                let event = events.next().await.unwrap().unwrap();
                if let Some(txns) = get_transactions(event, builder_client.clone()).await {
                    assert_eq!(txns, vec![unregistered_transaction]);
                    break;
                }
=======

            let event = subscribed_events.next().await.unwrap().unwrap();
            if let EventType::QuorumProposal { proposal, .. } = event.event {
                let parent_view_number = *proposal.data.view_number;
                let parent_commitment =
                    Leaf::from_quorum_proposal(&proposal.data).payload_commitment();
                let bundle = builder_client
                    .get::<Bundle<SeqTypes>>(
                        format!(
                            "bundle_info/bundle/{parent_view_number}/{parent_commitment}/{}",
                            parent_view_number + 1
                        )
                        .as_str(),
                    )
                    .send()
                    .await
                    .unwrap();
                assert_eq!(bundle.transactions, vec![unregistered_transaction.clone()]);

                let txn_commit =
                    <[u8; 32]>::from(unregistered_transaction.clone().commit()).to_vec();
                let signature = bundle.signature;
                assert!(signature.verify(txn_commit, address).is_ok());

                let (payload, _) = Payload::from_transactions(
                    vec![unregistered_transaction],
                    &ValidatedState::default(),
                    &NodeState::default(),
                )
                .await
                .expect("unable to create payload");

                let encoded_txns = payload.encode().to_vec();
                let block_size = encoded_txns.len() as u64;

                let fees = base_fee * block_size;

                let fee_signature = <<SeqTypes  as NodeType>::BuilderSignatureKey as BuilderSignatureKey>::sign_sequencing_fee_marketplace(
                    &keypair,
                    fees.as_u64().unwrap(),
                )
                .unwrap();

                let sequencing_fee = BuilderFee {
                    fee_amount: fees.as_u64().unwrap(),
                    fee_account: FeeAccount::from(address),
                    fee_signature,
                };

                assert_eq!(bundle.sequencing_fee, sequencing_fee);

                break;
>>>>>>> 67eac108
            }
        }
    }

    #[async_std::test]
    async fn test_marketplace_reserve_builder_with_public_mempool() {
        test_marketplace_reserve_builder(true).await;
    }

    #[async_std::test]
    async fn test_marketplace_reserve_builder_with_private_mempool() {
        test_marketplace_reserve_builder(false).await;
    }

    #[async_std::test]
    async fn test_marketplace_fallback_builder_with_public_mempool() {
        test_marketplace_fallback_builder(true).await;
    }

    #[async_std::test]
    async fn test_marketplace_fallback_builder_with_private_mempool() {
        test_marketplace_fallback_builder(false).await;
    }
}<|MERGE_RESOLUTION|>--- conflicted
+++ resolved
@@ -308,11 +308,7 @@
         light_client::StateKeyPair,
         signature_key::BLSPubKey,
         traits::{
-<<<<<<< HEAD
-            block_contents::{BlockHeader, BlockPayload, GENESIS_VID_NUM_STORAGE_NODES},
-=======
             block_contents::{BlockPayload, BuilderFee, GENESIS_VID_NUM_STORAGE_NODES},
->>>>>>> 67eac108
             node_implementation::{NodeType, Versions},
             signature_key::{BuilderSignatureKey, SignatureKey},
         },
@@ -509,15 +505,15 @@
             .unwrap()
     }
 
-    /// Get the transactions in the bundle associated with the received quorum proposal.
+    /// Get the bundle associated with the received quorum proposal.
     ///
     /// # Returns
     /// * `Some` if the bundle is fetched.
     /// * `None` if the quorum proposal isn't received or the bundle fetching fails.
-    async fn get_transactions(
+    async fn get_bundle(
         event: Event<SeqTypes>,
         builder_client: Client<ServerError, MarketplaceVersion>,
-    ) -> Option<Vec<Transaction>> {
+    ) -> Option<Bundle<SeqTypes>> {
         if let EventType::QuorumProposal { proposal, .. } = event.event {
             let parent_view_number = *proposal.data.view_number;
             let parent_commitment = Leaf::from_quorum_proposal(&proposal.data).payload_commitment();
@@ -532,7 +528,7 @@
                 .send()
                 .await
             {
-                return Some(bundle.transactions);
+                return Some(bundle);
             } else {
                 return None;
             }
@@ -603,12 +599,11 @@
         let unregistered_transaction =
             Transaction::new(UNREGISTERED_NAMESPACE.into(), vec![1, 1, 1, 2]);
         let transactions = vec![registered_transaction.clone(), unregistered_transaction];
-        if public_mempool {
+        let bundle = if public_mempool {
             let server = &network.server;
             for transaction in transactions {
                 server.submit_transaction(transaction).await.unwrap();
             }
-<<<<<<< HEAD
             let mut events = server.event_stream().await;
 
             let start = Instant::now();
@@ -618,9 +613,8 @@
                 }
                 let event = events.next().await.unwrap();
 
-                if let Some(txns) = get_transactions(event, builder_client.clone()).await {
-                    assert_eq!(txns, vec![registered_transaction]);
-                    break;
+                if let Some(bundle) = get_bundle(event, builder_client.clone()).await {
+                    break bundle;
                 }
             }
         } else {
@@ -632,68 +626,44 @@
                     panic!("Didn't get a quorum proposal in 10 seconds");
                 }
                 let event = events.next().await.unwrap().unwrap();
-                if let Some(txns) = get_transactions(event, builder_client.clone()).await {
-                    assert_eq!(txns, vec![registered_transaction]);
-                    break;
+                if let Some(bundle) = get_bundle(event, builder_client.clone()).await {
+                    break bundle;
                 }
-=======
-
-            let event = subscribed_events.next().await.unwrap().unwrap();
-
-            if let EventType::QuorumProposal { proposal, .. } = event.event {
-                let parent_view_number = *proposal.data.view_number;
-                let leaf = Leaf::from_quorum_proposal(&proposal.data);
-
-                let parent_commitment = leaf.payload_commitment();
-
-                let bundle = builder_client
-                    .get::<Bundle<SeqTypes>>(
-                        format!(
-                            "bundle_info/bundle/{parent_view_number}/{parent_commitment}/{}",
-                            parent_view_number + 1
-                        )
-                        .as_str(),
-                    )
-                    .send()
-                    .await
-                    .unwrap();
-                assert_eq!(bundle.transactions, vec![registered_transaction.clone()]);
-
-                let txn_commit = <[u8; 32]>::from(registered_transaction.commit()).to_vec();
-                let signature = bundle.signature;
-                assert!(signature.verify(txn_commit, address).is_ok());
-
-                let (payload, _) = Payload::from_transactions(
-                    vec![registered_transaction],
-                    &ValidatedState::default(),
-                    &NodeState::default(),
-                )
-                .await
-                .expect("unable to create payload");
-
-                let encoded_txns = payload.encode().to_vec();
-                let block_size = encoded_txns.len() as u64;
-
-                let fees = base_fee * block_size;
-
-                let fee_signature = <<SeqTypes  as NodeType>::BuilderSignatureKey as BuilderSignatureKey>::sign_sequencing_fee_marketplace(
-                    &keypair,
-                    fees.as_u64().unwrap(),
-                )
-                .unwrap();
-
-                let sequencing_fee = BuilderFee {
-                    fee_amount: fees.as_u64().unwrap(),
-                    fee_account: FeeAccount::from(address),
-                    fee_signature,
-                };
-
-                assert_eq!(bundle.sequencing_fee, sequencing_fee);
-
-                break;
->>>>>>> 67eac108
             }
-        }
+        };
+
+        assert_eq!(bundle.transactions, vec![registered_transaction.clone()]);
+
+        let txn_commit = <[u8; 32]>::from(registered_transaction.commit()).to_vec();
+        let signature = bundle.signature;
+        assert!(signature.verify(txn_commit, address).is_ok());
+
+        let (payload, _) = Payload::from_transactions(
+            vec![registered_transaction],
+            &ValidatedState::default(),
+            &NodeState::default(),
+        )
+        .await
+        .expect("unable to create payload");
+
+        let encoded_txns = payload.encode().to_vec();
+        let block_size = encoded_txns.len() as u64;
+
+        let fees = base_fee * block_size;
+
+        let fee_signature = <<SeqTypes  as NodeType>::BuilderSignatureKey as BuilderSignatureKey>::sign_sequencing_fee_marketplace(
+            &keypair,
+            fees.as_u64().unwrap(),
+        )
+        .unwrap();
+
+        let sequencing_fee = BuilderFee {
+            fee_amount: fees.as_u64().unwrap(),
+            fee_account: FeeAccount::from(address),
+            fee_signature,
+        };
+
+        assert_eq!(bundle.sequencing_fee, sequencing_fee);
     }
 
     async fn test_marketplace_fallback_builder(public_mempool: bool) {
@@ -757,12 +727,11 @@
         let unregistered_transaction =
             Transaction::new(UNREGISTERED_NAMESPACE.into(), vec![1, 1, 1, 2]);
         let transactions = vec![registered_transaction, unregistered_transaction.clone()];
-        if public_mempool {
+        let bundle = if public_mempool {
             let server = &network.server;
             for transaction in transactions {
                 server.submit_transaction(transaction).await.unwrap();
             }
-<<<<<<< HEAD
             let mut events = server.event_stream().await;
 
             let start = Instant::now();
@@ -772,9 +741,8 @@
                 }
                 let event = events.next().await.unwrap();
 
-                if let Some(txns) = get_transactions(event, builder_client.clone()).await {
-                    assert_eq!(txns, vec![unregistered_transaction]);
-                    break;
+                if let Some(bundle) = get_bundle(event, builder_client.clone()).await {
+                    break bundle;
                 }
             }
         } else {
@@ -786,66 +754,44 @@
                     panic!("Didn't get a quorum proposal in 10 seconds");
                 }
                 let event = events.next().await.unwrap().unwrap();
-                if let Some(txns) = get_transactions(event, builder_client.clone()).await {
-                    assert_eq!(txns, vec![unregistered_transaction]);
-                    break;
+                if let Some(bundle) = get_bundle(event, builder_client.clone()).await {
+                    break bundle;
                 }
-=======
-
-            let event = subscribed_events.next().await.unwrap().unwrap();
-            if let EventType::QuorumProposal { proposal, .. } = event.event {
-                let parent_view_number = *proposal.data.view_number;
-                let parent_commitment =
-                    Leaf::from_quorum_proposal(&proposal.data).payload_commitment();
-                let bundle = builder_client
-                    .get::<Bundle<SeqTypes>>(
-                        format!(
-                            "bundle_info/bundle/{parent_view_number}/{parent_commitment}/{}",
-                            parent_view_number + 1
-                        )
-                        .as_str(),
-                    )
-                    .send()
-                    .await
-                    .unwrap();
-                assert_eq!(bundle.transactions, vec![unregistered_transaction.clone()]);
-
-                let txn_commit =
-                    <[u8; 32]>::from(unregistered_transaction.clone().commit()).to_vec();
-                let signature = bundle.signature;
-                assert!(signature.verify(txn_commit, address).is_ok());
-
-                let (payload, _) = Payload::from_transactions(
-                    vec![unregistered_transaction],
-                    &ValidatedState::default(),
-                    &NodeState::default(),
-                )
-                .await
-                .expect("unable to create payload");
-
-                let encoded_txns = payload.encode().to_vec();
-                let block_size = encoded_txns.len() as u64;
-
-                let fees = base_fee * block_size;
-
-                let fee_signature = <<SeqTypes  as NodeType>::BuilderSignatureKey as BuilderSignatureKey>::sign_sequencing_fee_marketplace(
+            }
+        };
+
+        assert_eq!(bundle.transactions, vec![unregistered_transaction.clone()]);
+
+        let txn_commit = <[u8; 32]>::from(unregistered_transaction.clone().commit()).to_vec();
+        let signature = bundle.signature;
+        assert!(signature.verify(txn_commit, address).is_ok());
+
+        let (payload, _) = Payload::from_transactions(
+            vec![unregistered_transaction],
+            &ValidatedState::default(),
+            &NodeState::default(),
+        )
+        .await
+        .expect("unable to create payload");
+
+        let encoded_txns = payload.encode().to_vec();
+        let block_size = encoded_txns.len() as u64;
+
+        let fees = base_fee * block_size;
+
+        let fee_signature = <<SeqTypes  as NodeType>::BuilderSignatureKey as BuilderSignatureKey>::sign_sequencing_fee_marketplace(
                     &keypair,
                     fees.as_u64().unwrap(),
                 )
                 .unwrap();
 
-                let sequencing_fee = BuilderFee {
-                    fee_amount: fees.as_u64().unwrap(),
-                    fee_account: FeeAccount::from(address),
-                    fee_signature,
-                };
-
-                assert_eq!(bundle.sequencing_fee, sequencing_fee);
-
-                break;
->>>>>>> 67eac108
-            }
-        }
+        let sequencing_fee = BuilderFee {
+            fee_amount: fees.as_u64().unwrap(),
+            fee_account: FeeAccount::from(address),
+            fee_signature,
+        };
+
+        assert_eq!(bundle.sequencing_fee, sequencing_fee);
     }
 
     #[async_std::test]
