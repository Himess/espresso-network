--- conflicted
+++ resolved
@@ -87,11 +87,7 @@
     let builder_key = FeeAccount::generated_from_seed_indexed(Default::default(), 0).1;
     let fee_info = reference_fee_info();
     let ns_table = reference_ns_table();
-<<<<<<< HEAD
-    let payload = <Payload<_> as TestableBlock<_>>::genesis();
-=======
     let payload = <Payload<_> as TestableBlock<SeqTypes>>::genesis();
->>>>>>> c34c2fb7
     let payload_commitment = vid_commitment(&payload.encode(), 1);
     let builder_commitment = payload.builder_commitment(&ns_table);
     let builder_signature = FeeAccount::sign_fee(
