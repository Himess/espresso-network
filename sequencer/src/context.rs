use anyhow::Context;
use async_std::{
    sync::{Arc, RwLock},
    task::{spawn, JoinHandle},
};
use derivative::Derivative;
use futures::{
    future::{join_all, Future},
    stream::{Stream, StreamExt},
};
use hotshot::{
    traits::election::static_committee::GeneralStaticCommittee,
    types::{Event, SystemContextHandle},
    Memberships, Networks, SystemContext,
};
use hotshot_orchestrator::client::OrchestratorClient;
use hotshot_query_service::Leaf;
use hotshot_types::{
    consensus::ConsensusMetricsValue,
    data::ViewNumber,
    traits::{election::Membership, metrics::Metrics},
    HotShotConfig,
};
use std::fmt::Display;
use url::Url;
use vbs::version::StaticVersionType;

use crate::{
    network, persistence::SequencerPersistence, state_signature::StateSigner,
    static_stake_table_commitment, Node, NodeState, PubKey, SeqTypes, Transaction, ValidatedState,
};
use hotshot_events_service::events_source::{EventConsumer, EventsStreamer};
/// The consensus handle
pub type Consensus<N, P> = SystemContextHandle<SeqTypes, Node<N, P>>;

/// The sequencer context contains a consensus handle and other sequencer specific information.
#[derive(Derivative)]
#[derivative(Debug(bound = ""))]
pub struct SequencerContext<
    N: network::Type,
    P: SequencerPersistence,
    Ver: StaticVersionType + 'static,
> {
    /// The consensus handle
    #[derivative(Debug = "ignore")]
    handle: Arc<RwLock<Consensus<N, P>>>,

    /// Context for generating state signatures.
    state_signer: Arc<StateSigner<Ver>>,

    /// An orchestrator to wait for before starting consensus.
    #[derivative(Debug = "ignore")]
    wait_for_orchestrator: Option<Arc<OrchestratorClient>>,

    /// Background tasks to shut down when the node is dropped.
    tasks: TaskList,

    /// events streamer to stream hotshot events to external clients
    events_streamer: Arc<RwLock<EventsStreamer<SeqTypes>>>,

    detached: bool,

    node_state: NodeState,
}

impl<N: network::Type, P: SequencerPersistence, Ver: StaticVersionType + 'static>
    SequencerContext<N, P, Ver>
{
    #[tracing::instrument(skip_all, fields(node_id = instance_state.node_id))]
    #[allow(clippy::too_many_arguments)]
    pub async fn init(
        config: HotShotConfig<PubKey>,
        instance_state: NodeState,
        persistence: P,
        networks: Networks<SeqTypes, Node<N, P>>,
        state_relay_server: Option<Url>,
        metrics: &dyn Metrics,
        stake_table_capacity: u64,
        _: Ver,
    ) -> anyhow::Result<Self> {
        let pub_key = config.my_own_validator_config.public_key;
        tracing::info!(%pub_key, "initializing consensus");

        // Stick our node ID in `metrics` so it is easily accessible via the status API.
        metrics
            .create_gauge("node_index".into(), None)
            .set(instance_state.node_id as usize);

        // Load saved consensus state from storage.
        let initializer = persistence
            .load_consensus_state(instance_state.clone())
            .await?;

        let committee_membership = GeneralStaticCommittee::create_election(
            config.known_nodes_with_stake.clone(),
            config.known_nodes_with_stake.clone(),
            0,
        );

        let da_membership = GeneralStaticCommittee::create_election(
            config.known_nodes_with_stake.clone(),
            config.known_da_nodes.clone(),
            0,
        );

        let memberships = Memberships {
            quorum_membership: committee_membership.clone(),
            da_membership,
            vid_membership: committee_membership.clone(),
            view_sync_membership: committee_membership.clone(),
        };

        let stake_table_commit = static_stake_table_commitment(
            &config.known_nodes_with_stake,
            stake_table_capacity
                .try_into()
                .context("stake table capacity out of range")?,
        );
        let state_key_pair = config.my_own_validator_config.state_key_pair.clone();

        let event_streamer = Arc::new(RwLock::new(EventsStreamer::<SeqTypes>::new(
            config.known_nodes_with_stake.clone(),
            config.num_nodes_without_stake,
        )));

        let persistence = Arc::new(RwLock::new(persistence));

        let handle = SystemContext::init(
            config.my_own_validator_config.public_key,
            config.my_own_validator_config.private_key.clone(),
            instance_state.node_id,
            config,
            memberships,
            networks,
            initializer,
            ConsensusMetricsValue::new(metrics),
            persistence.clone(),
        )
        .await?
        .0;

        let mut state_signer = StateSigner::new(state_key_pair, stake_table_commit);
        if let Some(url) = state_relay_server {
            state_signer = state_signer.with_relay_server(url);
        }

        Ok(Self::new(
            handle,
            persistence,
            state_signer,
            event_streamer,
            instance_state,
        ))
    }

    /// Constructor
    fn new(
        handle: Consensus<N, P>,
        persistence: Arc<RwLock<P>>,
        state_signer: StateSigner<Ver>,
        event_streamer: Arc<RwLock<EventsStreamer<SeqTypes>>>,
        node_state: NodeState,
    ) -> Self {
        let events = handle.event_stream();

        let mut ctx = Self {
            handle: Arc::new(RwLock::new(handle)),
            state_signer: Arc::new(state_signer),
            tasks: Default::default(),
            detached: false,
            wait_for_orchestrator: None,
            events_streamer: event_streamer.clone(),
            node_state,
        };
        ctx.spawn(
            "main event handler",
            handle_events(
                events,
                persistence,
                ctx.state_signer.clone(),
                Some(event_streamer.clone()),
            ),
        );

        ctx
    }

    /// Wait for a signal from the orchestrator before starting consensus.
    pub fn wait_for_orchestrator(mut self, client: OrchestratorClient) -> Self {
        self.wait_for_orchestrator = Some(Arc::new(client));
        self
    }

    /// Add a list of tasks to the given context.
    pub(crate) fn with_task_list(mut self, tasks: TaskList) -> Self {
        self.tasks.extend(tasks);
        self
    }

    /// Return a reference to the consensus state signer.
    pub fn state_signer(&self) -> Arc<StateSigner<Ver>> {
        self.state_signer.clone()
    }

    /// Stream consensus events.
    pub async fn event_stream(&self) -> impl Stream<Item = Event<SeqTypes>> {
        self.handle.read().await.event_stream()
    }

    pub async fn submit_transaction(&self, tx: Transaction) -> anyhow::Result<()> {
        self.handle.read().await.submit_transaction(tx).await?;
        Ok(())
    }

    /// get event streamer
    pub fn event_streamer(&self) -> Arc<RwLock<EventsStreamer<SeqTypes>>> {
        self.events_streamer.clone()
    }

    /// Return a reference to the underlying consensus handle.
    pub fn consensus(&self) -> Arc<RwLock<Consensus<N, P>>> {
        Arc::clone(&self.handle)
    }

    pub async fn shutdown_consensus(&self) {
        self.handle.write().await.shut_down().await
    }

<<<<<<< HEAD
=======
    pub async fn decided_leaf(&self) -> Leaf<SeqTypes> {
        self.handle.read().await.decided_leaf().await
    }

    pub async fn state(&self, view: ViewNumber) -> Option<Arc<ValidatedState>> {
        self.handle.read().await.state(view).await
    }

    pub async fn decided_state(&self) -> Arc<ValidatedState> {
        self.handle.read().await.decided_state().await
    }

    pub fn node_state(&self) -> NodeState {
        self.node_state.clone()
    }

>>>>>>> c34c2fb7
    /// Start participating in consensus.
    pub async fn start_consensus(&self) {
        if let Some(orchestrator_client) = &self.wait_for_orchestrator {
            tracing::warn!("waiting for orchestrated start");
            orchestrator_client
                .wait_for_all_nodes_ready(self.node_state.node_id)
                .await;
        }
        tracing::warn!("starting consensus");
        self.handle.read().await.hotshot.start_consensus().await;
    }

    /// Spawn a background task attached to this context.
    ///
    /// When this context is dropped or [`shut_down`](Self::shut_down), background tasks will be
    /// cancelled in the reverse order that they were spawned.
    pub fn spawn(&mut self, name: impl Display, task: impl Future + Send + 'static) {
        self.tasks.spawn(name, task);
    }

    /// Stop participating in consensus.
    pub async fn shut_down(&mut self) {
        tracing::info!("shutting down SequencerContext");
        self.handle.write().await.shut_down().await;
        self.tasks.shut_down().await;
    }

    /// Wait for consensus to complete.
    ///
    /// Under normal conditions, this function will block forever, which is a convenient way of
    /// keeping the main thread from exiting as long as there are still active background tasks.
    pub async fn join(mut self) {
        self.tasks.join().await;
    }

    /// Allow this node to continue participating in consensus even after it is dropped.
    pub fn detach(&mut self) {
        // Set `detached` so the drop handler doesn't call `shut_down`.
        self.detached = true;
    }
}

impl<N: network::Type, P: SequencerPersistence, Ver: StaticVersionType + 'static> Drop
    for SequencerContext<N, P, Ver>
{
    fn drop(&mut self) {
        if !self.detached {
            async_std::task::block_on(self.shut_down());
        }
    }
}

async fn handle_events<Ver: StaticVersionType>(
    mut events: impl Stream<Item = Event<SeqTypes>> + Unpin,
    persistence: Arc<RwLock<impl SequencerPersistence>>,
    state_signer: Arc<StateSigner<Ver>>,
    events_streamer: Option<Arc<RwLock<EventsStreamer<SeqTypes>>>>,
) {
    while let Some(event) = events.next().await {
        tracing::debug!(?event, "consensus event");

        {
            let mut p = persistence.write().await;
            // Store latest consensus state.
            p.handle_event(&event).await;
        }
        // Generate state signature.
        state_signer.handle_event(&event).await;

        // Send the event via the event streaming service
        if let Some(events_streamer) = events_streamer.as_ref() {
            events_streamer.write().await.handle_event(event).await;
        }
    }
}

#[derive(Debug, Default)]
pub(crate) struct TaskList(Vec<(String, JoinHandle<()>)>);

impl TaskList {
    /// Spawn a background task attached to this [`TaskList`].
    ///
    /// When this [`TaskList`] is dropped or [`shut_down`](Self::shut_down), background tasks will
    /// be cancelled in the reverse order that they were spawned.
    pub fn spawn(&mut self, name: impl Display, task: impl Future + Send + 'static) {
        let name = name.to_string();
        let task = {
            let name = name.clone();
            spawn(async move {
                task.await;
                tracing::info!(name, "background task exited");
            })
        };
        self.0.push((name, task));
    }

    /// Stop all background tasks.
    pub async fn shut_down(&mut self) {
        for (name, task) in self.0.drain(..).rev() {
            tracing::info!(name, "cancelling background task");
            task.cancel().await;
        }
    }

    /// Wait for all background tasks to complete.
    pub async fn join(&mut self) {
        join_all(self.0.drain(..).map(|(_, task)| task)).await;
    }

    pub fn extend(&mut self, mut tasks: TaskList) {
        self.0.extend(std::mem::take(&mut tasks.0));
    }
}

impl Drop for TaskList {
    fn drop(&mut self) {
        async_std::task::block_on(self.shut_down());
    }
}<|MERGE_RESOLUTION|>--- conflicted
+++ resolved
@@ -226,8 +226,6 @@
         self.handle.write().await.shut_down().await
     }
 
-<<<<<<< HEAD
-=======
     pub async fn decided_leaf(&self) -> Leaf<SeqTypes> {
         self.handle.read().await.decided_leaf().await
     }
@@ -244,7 +242,6 @@
         self.node_state.clone()
     }
 
->>>>>>> c34c2fb7
     /// Start participating in consensus.
     pub async fn start_consensus(&self) {
         if let Some(orchestrator_client) = &self.wait_for_orchestrator {
