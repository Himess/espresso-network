//! Sequencer-specific API options and initialization.

use super::{
    data_source::{
        provider, SequencerDataSource, StateDataSource, StateSignatureDataSource, SubmitDataSource,
    },
    endpoints, fs, sql,
    update::update_loop,
    ApiState, StorageState,
};
use crate::{
    context::{SequencerContext, TaskList},
    network,
    persistence::{self, SequencerPersistence},
    state::{update_state_storage_loop, BlockMerkleTree, FeeMerkleTree},
};
use anyhow::bail;
use async_std::sync::{Arc, RwLock};
use clap::Parser;
use futures::{
    channel::oneshot,
    future::{BoxFuture, FutureExt},
};
use hotshot_query_service::{
    data_source::{ExtensibleDataSource, MetricsDataSource},
    status::{self, UpdateStatusData},
    Error,
};
use hotshot_types::traits::metrics::{Metrics, NoMetrics};
use tide_disco::{
    method::{ReadState, WriteState},
    App, Url,
};
use vbs::version::StaticVersionType;

use hotshot_events_service::events::Error as EventStreamingError;

#[derive(Clone, Debug)]
pub struct Options {
    pub http: Http,
    pub query: Option<Query>,
    pub submit: Option<Submit>,
    pub status: Option<Status>,
    pub catchup: Option<Catchup>,
    pub state: Option<State>,
    pub hotshot_events: Option<HotshotEvents>,
    pub storage_fs: Option<persistence::fs::Options>,
    pub storage_sql: Option<persistence::sql::Options>,
}

impl From<Http> for Options {
    fn from(http: Http) -> Self {
        Self {
            http,
            query: None,
            submit: None,
            status: None,
            catchup: None,
            state: None,
            hotshot_events: None,
            storage_fs: None,
            storage_sql: None,
        }
    }
}

impl Options {
    /// Add a query API module backed by a Postgres database.
    pub fn query_sql(mut self, query: Query, storage: persistence::sql::Options) -> Self {
        self.query = Some(query);
        self.storage_sql = Some(storage);
        self
    }

    /// Add a query API module backed by the file system.
    pub fn query_fs(mut self, query: Query, storage: persistence::fs::Options) -> Self {
        self.query = Some(query);
        self.storage_fs = Some(storage);
        self
    }

    /// Add a submit API module.
    pub fn submit(mut self, opt: Submit) -> Self {
        self.submit = Some(opt);
        self
    }

    /// Add a status API module.
    pub fn status(mut self, opt: Status) -> Self {
        self.status = Some(opt);
        self
    }

    /// Add a catchup API module.
    pub fn catchup(mut self, opt: Catchup) -> Self {
        self.catchup = Some(opt);
        self
    }

    /// Add a state API module.
    pub fn state(mut self, opt: State) -> Self {
        self.state = Some(opt);
        self
    }

    /// Add a Hotshot events streaming API module.
    pub fn hotshot_events(mut self, opt: HotshotEvents) -> Self {
        self.hotshot_events = Some(opt);
        self
    }

    /// Whether these options will run the query API.
    pub fn has_query_module(&self) -> bool {
        self.query.is_some() && (self.storage_fs.is_some() || self.storage_sql.is_some())
    }

    /// Start the server.
    ///
    /// The function `init_context` is used to create a sequencer context from a metrics object and
    /// optional saved consensus state. The metrics object is created from the API data source, so
    /// that consensus will populuate metrics that can then be read and served by the API.
    pub async fn serve<N, P, F, Ver: StaticVersionType + 'static>(
        mut self,
        init_context: F,
        bind_version: Ver,
    ) -> anyhow::Result<SequencerContext<N, P, Ver>>
    where
        N: network::Type,
        P: SequencerPersistence,
        F: FnOnce(Box<dyn Metrics>) -> BoxFuture<'static, SequencerContext<N, P, Ver>>,
    {
        // Create a channel to send the context to the web server after it is initialized. This
        // allows the web server to start before initialization can complete, since initialization
        // can take a long time (and is dependent on other nodes).
        let (send_ctx, recv_ctx) = oneshot::channel();
        let state = ApiState::new(async move {
            recv_ctx
                .await
                .expect("context initialized and sent over channel")
        });
        let init_context = move |metrics| {
            let fut = init_context(metrics);
            async move {
                let ctx = fut.await;
                if send_ctx.send(super::ConsensusState::from(&ctx)).is_err() {
                    tracing::warn!("API server exited without receiving context");
                }
                ctx
            }
            .boxed()
        };
        let mut tasks = TaskList::default();

        // The server state type depends on whether we are running a query or status API or not, so
        // we handle the two cases differently.
        let metrics = if let Some(query_opt) = self.query.take() {
            if let Some(opt) = self.storage_sql.take() {
                self.init_with_query_module_sql::<N, P, Ver>(
                    query_opt,
                    opt,
                    state,
                    &mut tasks,
                    bind_version,
                )
                .await?
            } else if let Some(opt) = self.storage_fs.take() {
                self.init_with_query_module_fs::<N, P, fs::DataSource, Ver>(
                    query_opt,
                    opt,
                    state,
                    &mut tasks,
                    bind_version,
                )
                .await?
            } else {
                bail!("query module requested but not storage provided");
            }
        } else if self.status.is_some() {
            // If a status API is requested but no availability API, we use the `MetricsDataSource`,
            // which allows us to run the status API with no persistent storage.
            let ds = MetricsDataSource::default();
            let metrics = ds.populate_metrics();
            let mut app = App::<_, Error>::with_state(Arc::new(RwLock::new(
                ExtensibleDataSource::new(ds, state.clone()),
            )));

            // Initialize status API.
            let status_api = status::define_api(&Default::default(), bind_version)?;
            app.register_module("status", status_api)?;

            self.init_hotshot_modules::<_, _, _, Ver>(&mut app)?;

            if self.hotshot_events.is_some() {
                self.init_and_spawn_hotshot_event_streaming_module(
                    state,
                    &mut tasks,
                    bind_version,
                )?;
            }

            tasks.spawn(
                "API server",
                app.serve(format!("0.0.0.0:{}", self.http.port), bind_version),
            );

            metrics
        } else {
            // If no status or availability API is requested, we don't need metrics or a query
            // service data source. The only app state is the HotShot handle, which we use to submit
            // transactions.
            //
            // If we have no availability API, we cannot load a saved leaf from local storage, so we
            // better have been provided the leaf ahead of time if we want it at all.
            let mut app = App::<_, Error>::with_state(RwLock::new(state.clone()));

            self.init_hotshot_modules::<_, _, _, Ver>(&mut app)?;

            if self.hotshot_events.is_some() {
                self.init_and_spawn_hotshot_event_streaming_module(
                    state,
                    &mut tasks,
                    bind_version,
                )?;
            }

            tasks.spawn(
                "API server",
                app.serve(format!("0.0.0.0:{}", self.http.port), bind_version),
            );

            Box::new(NoMetrics)
        };

        Ok(init_context(metrics).await.with_task_list(tasks))
    }

    async fn init_app_modules<N, P, D, Ver: StaticVersionType + 'static>(
        &self,
        ds: D,
        state: ApiState<N, P, Ver>,
        tasks: &mut TaskList,
        bind_version: Ver,
    ) -> anyhow::Result<(
        Box<dyn Metrics>,
        Arc<RwLock<StorageState<N, P, D, Ver>>>,
        App<Arc<RwLock<StorageState<N, P, D, Ver>>>, Error>,
    )>
    where
        N: network::Type,
        P: SequencerPersistence,
        D: SequencerDataSource + Send + Sync + 'static,
    {
        let metrics = ds.populate_metrics();
        let ds: endpoints::AvailState<N, P, D, Ver> =
            Arc::new(RwLock::new(ExtensibleDataSource::new(ds, state.clone())));
        let mut app = App::<_, Error>::with_state(ds.clone());

        // Initialize status API
        if self.status.is_some() {
            let status_api = status::define_api::<endpoints::AvailState<N, P, D, Ver>, Ver>(
                &Default::default(),
                bind_version,
            )?;
            app.register_module("status", status_api)?;
        }

        // Initialize availability and node APIs (these both use the same data source).
        app.register_module("availability", endpoints::availability(bind_version)?)?;
        app.register_module("node", endpoints::node(bind_version)?)?;

        self.init_hotshot_modules::<_, _, _, Ver>(&mut app)?;

        tasks.spawn(
            "query storage updater",
            update_loop(ds.clone(), state.event_stream()),
        );

        Ok((metrics, ds, app))
    }

    async fn init_with_query_module_fs<N, P, D, Ver: StaticVersionType + 'static>(
        &self,
        query_opt: Query,
        mod_opt: D::Options,
        state: ApiState<N, P, Ver>,
        tasks: &mut TaskList,
        bind_version: Ver,
    ) -> anyhow::Result<Box<dyn Metrics>>
    where
        N: network::Type,
        P: SequencerPersistence,
        D: SequencerDataSource + Send + Sync + 'static,
    {
        let ds = D::create(mod_opt, provider(query_opt.peers, bind_version), false).await?;

        let (metrics, _, app) = self
            .init_app_modules(ds, state.clone(), tasks, bind_version)
            .await?;

        if self.hotshot_events.is_some() {
            self.init_and_spawn_hotshot_event_streaming_module(state, tasks, bind_version)?;
        }

        tasks.spawn(
            "API server",
            app.serve(format!("0.0.0.0:{}", self.http.port), Ver::instance()),
        );
        Ok(metrics)
    }

    async fn init_with_query_module_sql<N, P, Ver: StaticVersionType + 'static>(
        self,
        query_opt: Query,
        mod_opt: persistence::sql::Options,
        state: ApiState<N, P, Ver>,
        tasks: &mut TaskList,
        bind_version: Ver,
    ) -> anyhow::Result<Box<dyn Metrics>>
    where
        N: network::Type,
        P: SequencerPersistence,
    {
        let ds = sql::DataSource::create(
            mod_opt.clone(),
            provider(query_opt.peers.clone(), bind_version),
            false,
        )
        .await?;
        let (metrics, ds, mut app) = self
            .init_app_modules(ds, state.clone(), tasks, bind_version)
            .await?;

        if self.state.is_some() {
            // Initialize merklized state module for block merkle tree
            app.register_module(
                "block-state",
                endpoints::merklized_state::<N, P, _, BlockMerkleTree, _, 3>(bind_version)?,
            )?;
            // Initialize merklized state module for fee merkle tree
            app.register_module(
                "fee-state",
                endpoints::merklized_state::<N, P, _, FeeMerkleTree, _, 256>(bind_version)?,
            )?;

            context.spawn(
                "merklized state storage update loop",
                update_state_storage_loop(state, context.node_state()),
            );
        }

        if self.hotshot_events.is_some() {
            self.init_and_spawn_hotshot_event_streaming_module(state.clone(), tasks, bind_version)?;
        }

<<<<<<< HEAD
        context.spawn(
=======
        let get_node_state = async move { state.node_state().await.clone() };
        tasks.spawn(
            "merklized state storage update loop",
            update_state_storage_loop(ds, get_node_state),
        );

        tasks.spawn(
>>>>>>> 4409ac9c
            "API server",
            app.serve(format!("0.0.0.0:{}", self.http.port), Ver::instance()),
        );
        Ok(metrics)
    }

    /// Initialize the modules for interacting with HotShot.
    ///
    /// This function adds the `submit`, `state`, and `state_signature` API modules to the given
    /// app. These modules only require a HotShot handle as state, and thus they work with any data
    /// source, so initialization is the same no matter what mode the service is running in.
    fn init_hotshot_modules<N, P, S, Ver: StaticVersionType + 'static>(
        &self,
        app: &mut App<S, Error>,
    ) -> anyhow::Result<()>
    where
        S: 'static + Send + Sync + ReadState + WriteState,
        P: SequencerPersistence,
        S::State:
            Send + Sync + SubmitDataSource<N, P> + StateSignatureDataSource<N> + StateDataSource,
        N: network::Type,
    {
        let bind_version = Ver::instance();
        // Initialize submit API
        if self.submit.is_some() {
            let submit_api = endpoints::submit::<_, _, _, Ver>()?;
            app.register_module("submit", submit_api)?;
        }

        // Initialize state API.
        if self.catchup.is_some() {
            tracing::info!("initializing state API");
            let catchup_api = endpoints::catchup(bind_version)?;
            app.register_module("catchup", catchup_api)?;
        }

        let state_signature_api = endpoints::state_signature(bind_version)?;
        app.register_module("state-signature", state_signature_api)?;

        Ok(())
    }

    // Enable the events streaming api module
    fn init_and_spawn_hotshot_event_streaming_module<
        N,
        P: SequencerPersistence,
        Ver: StaticVersionType + 'static,
    >(
        &self,
        state: ApiState<N, P, Ver>,
        tasks: &mut TaskList,
        bind_version: Ver,
    ) -> anyhow::Result<()>
    where
        N: network::Type,
    {
        // Start the event streaming API server if it is enabled.
        // It runs to different port and app because State and Extensible Data source needs to support required
        // EventsSource trait, which is currently intended not to implement to separate hotshot-query-service crate, and
        // hotshot-events-service crate.

        let mut app = App::<_, EventStreamingError>::with_state(RwLock::new(state));

        tracing::info!("initializing hotshot events API");
        let hotshot_events_api = hotshot_events_service::events::define_api(
            &hotshot_events_service::events::Options::default(),
        )?;

        app.register_module::<_, Ver>("hotshot-events", hotshot_events_api)?;

        tasks.spawn(
            "Hotshot Events Streaming API server",
            app.serve(
                format!(
                    "0.0.0.0:{}",
                    self.hotshot_events.unwrap().events_service_port
                ),
                bind_version,
            ),
        );

        Ok(())
    }
}

/// The minimal HTTP API.
///
/// The API automatically includes health and version endpoints. Additional API modules can be
/// added by including the query-api or submit-api modules.
#[derive(Parser, Clone, Debug)]
pub struct Http {
    /// Port that the HTTP API will use.
    #[clap(long, env = "ESPRESSO_SEQUENCER_API_PORT")]
    pub port: u16,
}

/// Options for the submission API module.
#[derive(Parser, Clone, Copy, Debug, Default)]
pub struct Submit;

/// Options for the status API module.
#[derive(Parser, Clone, Copy, Debug, Default)]
pub struct Status;

/// Options for the catchup API module.
#[derive(Parser, Clone, Copy, Debug, Default)]
pub struct Catchup;

/// Options for the query API module.
#[derive(Parser, Clone, Debug, Default)]
pub struct Query {
    /// Peers for fetching missing data for the query service.
    #[clap(long, env = "ESPRESSO_SEQUENCER_API_PEERS")]
    pub peers: Vec<Url>,
}

/// Options for the state API module.
#[derive(Parser, Clone, Copy, Debug, Default)]
pub struct State;

/// Options for the Hotshot events streaming API module.
#[derive(Parser, Clone, Copy, Debug, Default)]
pub struct HotshotEvents {
    /// Port that the HTTP Hotshot Event streaming API will use.
    #[clap(long, env = "ESPRESSO_SEQUENCER_HOTSHOT_EVENT_STREAMING_API_PORT")]
    pub events_service_port: u16,
}<|MERGE_RESOLUTION|>--- conflicted
+++ resolved
@@ -342,27 +342,19 @@
                 endpoints::merklized_state::<N, P, _, FeeMerkleTree, _, 256>(bind_version)?,
             )?;
 
-            context.spawn(
+            let state = state.clone();
+            let get_node_state = async move { state.node_state().await.clone() };
+            tasks.spawn(
                 "merklized state storage update loop",
-                update_state_storage_loop(state, context.node_state()),
+                update_state_storage_loop(ds, get_node_state),
             );
         }
 
         if self.hotshot_events.is_some() {
-            self.init_and_spawn_hotshot_event_streaming_module(state.clone(), tasks, bind_version)?;
-        }
-
-<<<<<<< HEAD
-        context.spawn(
-=======
-        let get_node_state = async move { state.node_state().await.clone() };
+            self.init_and_spawn_hotshot_event_streaming_module(state, tasks, bind_version)?;
+        }
+
         tasks.spawn(
-            "merklized state storage update loop",
-            update_state_storage_loop(ds, get_node_state),
-        );
-
-        tasks.spawn(
->>>>>>> 4409ac9c
             "API server",
             app.serve(format!("0.0.0.0:{}", self.http.port), Ver::instance()),
         );
