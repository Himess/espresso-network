--- conflicted
+++ resolved
@@ -286,30 +286,18 @@
     Ok(api)
 }
 
-<<<<<<< HEAD
-pub(super) fn merklized_state<N, D, S, const ARITY: usize, Ver: StaticVersionType + 'static>(
-=======
 type MerklizedStateApi<N, P, D, Ver> = Api<AvailState<N, P, D, Ver>, merklized_state::Error, Ver>;
-pub(super) fn merklized_state<N, P, D, S, Ver: StaticVersionType + 'static>(
->>>>>>> 425f9d69
+pub(super) fn merklized_state<N, P, D, S, Ver: StaticVersionType + 'static, const ARITY: usize>(
     _: Ver,
 ) -> Result<MerklizedStateApi<N, P, D, Ver>>
 where
     N: network::Type,
-<<<<<<< HEAD
     D: MerklizedStateDataSource<SeqTypes, S, ARITY> + Send + Sync + 'static,
     S: MerklizedState<SeqTypes, ARITY>,
-    for<'a> <S::Commit as TryFrom<&'a TaggedBase64>>::Error: std::fmt::Display,
-{
-    let api = merklized_state::define_api::<AvailState<N, D, Ver>, SeqTypes, S, Ver, ARITY>(
-=======
-    D: MerklizedStateDataSource<SeqTypes, S> + Send + Sync + 'static,
-    S: MerklizedState<SeqTypes>,
     P: SequencerPersistence,
     for<'a> <S::Commit as TryFrom<&'a TaggedBase64>>::Error: std::fmt::Display,
 {
-    let api = merklized_state::define_api::<AvailState<N, P, D, Ver>, SeqTypes, S, Ver>(
->>>>>>> 425f9d69
+    let api = merklized_state::define_api::<AvailState<N, P, D, Ver>, SeqTypes, S, Ver, ARITY>(
         &Default::default(),
     )?;
     Ok(api)
