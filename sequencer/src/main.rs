use async_compatibility_layer::logging::{setup_backtrace, setup_logging};
use clap::Parser;
use futures::{future::FutureExt, stream::StreamExt};
use hotshot::types::SystemContextHandle;
use hotshot_types::traits::metrics::NoMetrics;
use sequencer::{
    api::{self, data_source::DataSourceOptions, SequencerNode},
    init_node, init_static, network,
    options::{Modules, Options},
    persistence, NetworkParams, Node, SeqTypes,
};

#[async_std::main]
async fn main() -> anyhow::Result<()> {
    setup_logging();
    setup_backtrace();

    init_static();

    tracing::info!("sequencer starting up");
    let opt = Options::parse();
    let mut modules = opt.modules();
    tracing::info!("modules: {:?}", modules);

    let mut handle = if let Some(storage) = modules.storage_fs.take() {
        init_with_storage(modules, opt, storage).await?
    } else if let Some(storage) = modules.storage_sql.take() {
        init_with_storage(modules, opt, storage).await?
    } else {
        // Persistence is required. If none is provided, just use the local file system.
        init_with_storage(modules, opt, persistence::fs::Options::default()).await?
    };

    // Start doing consensus.
    handle.hotshot.start_consensus().await;

    // Wait for events just to keep the process from exiting before consensus exits.
    let mut events = handle.get_event_stream(Default::default()).await.0;
    while let Some(event) = events.next().await {
        tracing::debug!(?event);
    }
    tracing::debug!("event stream ended");
    Ok(())
}

async fn init_with_storage<S>(
    modules: Modules,
    opt: Options,
    storage_opt: S,
) -> anyhow::Result<SystemContextHandle<SeqTypes, Node<network::Web>>>
where
    S: DataSourceOptions,
{
    let network_params = NetworkParams {
        da_server_url: opt.da_server_url,
        consensus_server_url: opt.consensus_server_url,
        orchestrator_url: opt.orchestrator_url,
        webserver_poll_interval: opt.webserver_poll_interval,
    };

    // Inititialize HotShot. If the user requested the HTTP module, we must initialize the handle in
    // a special way, in order to populate the API with consensus metrics. Otherwise, we initialize
    // the handle directly, with no metrics.
<<<<<<< HEAD
    let (mut context, query_api_port) = match modules.http {
=======
    Ok(match modules.http {
>>>>>>> 3cc21c16
        Some(opt) => {
            // Add optional API modules as requested.
            let mut opt = api::Options::from(opt);
            if let Some(query) = modules.query {
                opt = storage_opt.enable_query_module(opt, query);
            }
            if let Some(submit) = modules.submit {
                opt = opt.submit(submit);
            }
            if let Some(status) = modules.status {
                opt = opt.status(status);
            }
<<<<<<< HEAD

            // Save the port if we are running a query API. This can be used later when starting the
            // commitment task; otherwise the user must give us the URL of an external query API.
            let query_api_port = if opt.has_query_module() {
                Some(opt.http.port)
            } else {
                None
            };
            let SequencerNode { context, .. } = opt
=======
            let storage = storage_opt.create().await?;
            let SequencerNode { handle, .. } = opt
>>>>>>> 3cc21c16
                .serve(move |metrics| {
                    async move { init_node(network_params, &*metrics, storage).await.unwrap() }
                        .boxed()
                })
<<<<<<< HEAD
                .await
                .expect("Failed to initialize API");
            (context, query_api_port)
        }
        None => {
            let context = init_node(
                network_params,
                &NoMetrics,
                config_path.as_ref().map(|path| path.as_ref()),
            )
            .await;
            (context, None)
        }
    };
    // Register a task to run consensus.
    tasks.push(
        async move {
            // Start doing consensus.
            let consensus = context.consensus_mut();
            consensus.hotshot.start_consensus().await;

            // Wait for events just to keep the process from exiting before consensus exits.
            let mut events = consensus.get_event_stream(Default::default()).await.0;
            while let Some(event) = events.next().await {
                tracing::debug!(?event);
            }

            tracing::debug!("event stream ended");
        }
        .boxed(),
    );

    // Register a task to run the HotShot commitment module, if requested.
    if let Some(mut options) = modules.commitment_task {
        // If no query service is specified, use the one of this node.
        if options.query_service_url.is_none() {
            options.query_service_url = Some(
                format!(
                    "http://localhost:{}",
                    query_api_port
                        .expect("Query API port is required when running commitment task")
                )
                .parse()
                .unwrap(),
            );
=======
                .await?;
            handle
        }
        None => {
            init_node(network_params, &NoMetrics, storage_opt.create().await?)
                .await?
                .0
>>>>>>> 3cc21c16
        }
    })
}<|MERGE_RESOLUTION|>--- conflicted
+++ resolved
@@ -61,11 +61,7 @@
     // Inititialize HotShot. If the user requested the HTTP module, we must initialize the handle in
     // a special way, in order to populate the API with consensus metrics. Otherwise, we initialize
     // the handle directly, with no metrics.
-<<<<<<< HEAD
-    let (mut context, query_api_port) = match modules.http {
-=======
     Ok(match modules.http {
->>>>>>> 3cc21c16
         Some(opt) => {
             // Add optional API modules as requested.
             let mut opt = api::Options::from(opt);
@@ -78,79 +74,19 @@
             if let Some(status) = modules.status {
                 opt = opt.status(status);
             }
-<<<<<<< HEAD
-
-            // Save the port if we are running a query API. This can be used later when starting the
-            // commitment task; otherwise the user must give us the URL of an external query API.
-            let query_api_port = if opt.has_query_module() {
-                Some(opt.http.port)
-            } else {
-                None
-            };
+            let storage = storage_opt.create().await?;
             let SequencerNode { context, .. } = opt
-=======
-            let storage = storage_opt.create().await?;
-            let SequencerNode { handle, .. } = opt
->>>>>>> 3cc21c16
                 .serve(move |metrics| {
                     async move { init_node(network_params, &*metrics, storage).await.unwrap() }
                         .boxed()
                 })
-<<<<<<< HEAD
-                .await
-                .expect("Failed to initialize API");
-            (context, query_api_port)
-        }
-        None => {
-            let context = init_node(
-                network_params,
-                &NoMetrics,
-                config_path.as_ref().map(|path| path.as_ref()),
-            )
-            .await;
-            (context, None)
-        }
-    };
-    // Register a task to run consensus.
-    tasks.push(
-        async move {
-            // Start doing consensus.
-            let consensus = context.consensus_mut();
-            consensus.hotshot.start_consensus().await;
-
-            // Wait for events just to keep the process from exiting before consensus exits.
-            let mut events = consensus.get_event_stream(Default::default()).await.0;
-            while let Some(event) = events.next().await {
-                tracing::debug!(?event);
-            }
-
-            tracing::debug!("event stream ended");
-        }
-        .boxed(),
-    );
-
-    // Register a task to run the HotShot commitment module, if requested.
-    if let Some(mut options) = modules.commitment_task {
-        // If no query service is specified, use the one of this node.
-        if options.query_service_url.is_none() {
-            options.query_service_url = Some(
-                format!(
-                    "http://localhost:{}",
-                    query_api_port
-                        .expect("Query API port is required when running commitment task")
-                )
-                .parse()
-                .unwrap(),
-            );
-=======
                 .await?;
-            handle
+            context
         }
         None => {
             init_node(network_params, &NoMetrics, storage_opt.create().await?)
                 .await?
                 .0
->>>>>>> 3cc21c16
         }
     })
 }