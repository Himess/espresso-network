--- conflicted
+++ resolved
@@ -523,53 +523,6 @@
         pub async fn new<C: StateCatchup + 'static>(
             cfg: TestNetworkConfig<{ NUM_NODES }, P, C>,
         ) -> Self {
-<<<<<<< HEAD
-            let (builder_task, builder_url) =
-                run_test_builder(network_config.url.clone(), network_config.builder_port).await;
-            network_config.set_builder_urls(vec1::vec1![builder_url]);
-
-            let mut nodes = join_all(izip!(state, persistence, catchup).enumerate().map(
-                |(i, (state, persistence, catchup))| {
-                    let opt = api_config.clone();
-                    let cfg = &network_config;
-                    let upgrades_map = cfg.upgrades.clone().map(|e| e.upgrades).unwrap_or_default();
-                    async move {
-                        if i == 0 {
-                            opt.serve(
-                                |metrics| {
-                                    let cfg = cfg.clone();
-                                    async move {
-                                        cfg.init_node(
-                                            0,
-                                            state,
-                                            persistence,
-                                            catchup,
-                                            &*metrics,
-                                            STAKE_TABLE_CAPACITY_FOR_TEST,
-                                            SEQUENCER_VERSION,
-                                            upgrades_map,
-                                        )
-                                        .await
-                                    }
-                                    .boxed()
-                                },
-                                SEQUENCER_VERSION,
-                            )
-                            .await
-                            .unwrap()
-                        } else {
-                            cfg.init_node(
-                                i,
-                                state,
-                                persistence,
-                                catchup,
-                                &NoMetrics,
-                                STAKE_TABLE_CAPACITY_FOR_TEST,
-                                SEQUENCER_VERSION,
-                                upgrades_map,
-                            )
-                            .await
-=======
             let mut cfg = cfg;
             let (builder_task, builder_url) =
                 run_test_builder::<{ NUM_NODES }>(cfg.network_config.builder_port()).await;
@@ -621,7 +574,6 @@
                                 )
                                 .await
                             }
->>>>>>> 0b7c1f12
                         }
                     }),
             )
