--- conflicted
+++ resolved
@@ -182,49 +182,6 @@
 }
 
 pub async fn connect_l1(opt: &HotShotContractOptions) -> Option<Arc<Middleware>> {
-<<<<<<< HEAD
-    connect_rpc(&opt.l1_provider, &opt.sequencer_mnemonic, opt.l1_chain_id).await
-}
-
-pub async fn connect_rpc(
-    provider: &Url,
-    mnemonic: &str,
-    chain_id: Option<u64>,
-) -> Option<Arc<Middleware>> {
-    let provider = match Provider::try_from(provider.to_string()) {
-        Ok(provider) => provider,
-        Err(err) => {
-            tracing::error!("error connecting to RPC {}: {}", provider, err);
-            return None;
-        }
-    };
-    let chain_id = match chain_id {
-        Some(id) => id,
-        None => match provider.get_chainid().await {
-            Ok(id) => id.as_u64(),
-            Err(err) => {
-                tracing::error!("error getting chain ID: {}", err);
-                return None;
-            }
-        },
-    };
-    let wallet = match MnemonicBuilder::<English>::default()
-        .phrase(mnemonic)
-        .build()
-    {
-        Ok(wallet) => wallet,
-        Err(err) => {
-            tracing::error!("error opening wallet: {}", err);
-            return None;
-        }
-    };
-    let wallet = wallet.with_chain_id(chain_id);
-    let address = wallet.address();
-    Some(Arc::new(NonceManagerMiddleware::new(
-        SignerMiddleware::new(provider, wallet),
-        address,
-    )))
-=======
     connect_rpc(
         &opt.l1_provider,
         &opt.sequencer_mnemonic,
@@ -232,7 +189,6 @@
         opt.l1_chain_id,
     )
     .await
->>>>>>> cb56e914
 }
 
 #[cfg(test)]
