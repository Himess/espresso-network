--- conflicted
+++ resolved
@@ -418,10 +418,6 @@
 
             let block_merkle_tree =
                 BlockMerkleTree::from_elems(Some(32), Vec::<Commitment<Header>>::new()).unwrap();
-<<<<<<< HEAD
-            let block_merkle_tree_root = block_merkle_tree.commitment();
-=======
->>>>>>> 53216abc
 
             let fee_info = FeeInfo::default();
             let fee_merkle_tree = FeeMerkleTree::from_kv_set(
