use commit::Committable;
use hotshot::{
    tasks::add_consensus_task,
    types::{SignatureKey, SystemContextHandle},
    HotShotConsensusApi,
};
use hotshot_task::event_stream::ChannelStream;
use hotshot_task_impls::events::HotShotEvent;
use hotshot_testing::{
    node_types::{MemoryImpl, TestTypes},
    task_helpers::{build_quorum_proposal, key_pair_for_id},
};
use hotshot_types::simple_vote::QuorumVote;
use hotshot_types::vote::Certificate;
use hotshot_types::{
    data::{Leaf, QuorumProposal, ViewNumber},
    message::GeneralConsensusMessage,
    traits::state::ConsensusTime,
};
use hotshot_types::{
    simple_vote::QuorumData,
    traits::{consensus_api::ConsensusApi, election::Membership},
};

use std::collections::HashMap;

async fn build_vote(
    handle: &SystemContextHandle<TestTypes, MemoryImpl>,
    proposal: QuorumProposal<TestTypes>,
) -> GeneralConsensusMessage<TestTypes> {
    let consensus_lock = handle.get_consensus();
    let consensus = consensus_lock.read().await;
    let api: HotShotConsensusApi<TestTypes, MemoryImpl> = HotShotConsensusApi {
        inner: handle.hotshot.inner.clone(),
    };
    let membership = api.inner.memberships.quorum_membership.clone();

    let justify_qc = proposal.justify_qc.clone();
    let view = ViewNumber::new(*proposal.view_number);
    let parent = if justify_qc.is_genesis {
        let Some(genesis_view) = consensus.state_map.get(&ViewNumber::new(0)) else {
            panic!("Couldn't find genesis view in state map.");
        };
        let Some(leaf) = genesis_view.get_leaf_commitment() else {
            panic!("Genesis view points to a view without a leaf");
        };
        let Some(leaf) = consensus.saved_leaves.get(&leaf) else {
            panic!("Failed to find genesis leaf.");
        };
        leaf.clone()
    } else {
        consensus
            .saved_leaves
            .get(&justify_qc.get_data().leaf_commit)
            .cloned()
            .unwrap()
    };

    let parent_commitment = parent.commit();

    let leaf: Leaf<_> = Leaf {
        view_number: view,
        justify_qc: proposal.justify_qc.clone(),
        parent_commitment,
        block_header: proposal.block_header,
        block_payload: None,
        rejected: Vec::new(),
        timestamp: 0,
        proposer_id: membership.get_leader(view).to_bytes(),
    };
    let vote = QuorumVote::<TestTypes>::create_signed_vote(
        QuorumData {
            leaf_commit: leaf.commit(),
        },
        view,
        api.public_key(),
        api.private_key(),
    );
    GeneralConsensusMessage::<TestTypes>::Vote(vote)
}

#[cfg(test)]
#[cfg_attr(
    async_executor_impl = "tokio",
    tokio::test(flavor = "multi_thread", worker_threads = 2)
)]
#[cfg_attr(async_executor_impl = "async-std", async_std::test)]
async fn test_consensus_task() {
    use hotshot_task_impls::harness::run_harness;
    use hotshot_testing::task_helpers::build_system_handle;
    use hotshot_types::simple_certificate::QuorumCertificate;

    async_compatibility_layer::logging::setup_logging();
    async_compatibility_layer::logging::setup_backtrace();

    let handle = build_system_handle(1).await.0;
    // We assign node's key pair rather than read from config file since it's a test
    let (private_key, public_key) = key_pair_for_id(1);

    let mut input = Vec::new();
    let mut output = HashMap::new();

    // Trigger a proposal to send by creating a new QC.  Then recieve that proposal and update view based on the valid QC in the proposal
    let qc = QuorumCertificate::<TestTypes>::genesis();
    let proposal = build_quorum_proposal(&handle, &private_key, 1).await;

    input.push(HotShotEvent::QCFormed(either::Left(qc.clone())));
    input.push(HotShotEvent::QuorumProposalRecv(
        proposal.clone(),
        public_key,
    ));

    input.push(HotShotEvent::Shutdown);

    output.insert(HotShotEvent::QCFormed(either::Left(qc)), 1);
    output.insert(
        HotShotEvent::QuorumProposalSend(proposal.clone(), public_key),
        1,
    );
    output.insert(
        HotShotEvent::QuorumProposalRecv(proposal.clone(), public_key),
        1,
    );
    output.insert(HotShotEvent::ViewChange(ViewNumber::new(1)), 1);

    if let GeneralConsensusMessage::Vote(vote) = build_vote(&handle, proposal.data).await {
        output.insert(HotShotEvent::QuorumVoteSend(vote.clone()), 1);
        input.push(HotShotEvent::QuorumVoteRecv(vote.clone()));
        output.insert(HotShotEvent::QuorumVoteRecv(vote), 1);
    }

    output.insert(HotShotEvent::Shutdown, 1);

    let build_fn = |task_runner, event_stream| {
        add_consensus_task(task_runner, event_stream, ChannelStream::new(), handle)
    };

    run_harness(input, output, None, build_fn, false).await;
}

#[cfg(test)]
#[cfg_attr(
    async_executor_impl = "tokio",
    tokio::test(flavor = "multi_thread", worker_threads = 2)
)]
#[cfg_attr(async_executor_impl = "async-std", async_std::test)]
async fn test_consensus_vote() {
    use hotshot_task_impls::harness::run_harness;
    use hotshot_testing::task_helpers::build_system_handle;

    async_compatibility_layer::logging::setup_logging();
    async_compatibility_layer::logging::setup_backtrace();

    let handle = build_system_handle(2).await.0;
    // We assign node's key pair rather than read from config file since it's a test
    let (private_key, public_key) = key_pair_for_id(1);

    let mut input = Vec::new();
    let mut output = HashMap::new();

    let proposal = build_quorum_proposal(&handle, &private_key, 1).await;

    // Send a proposal, vote on said proposal, update view based on proposal QC, receive vote as next leader
    input.push(HotShotEvent::QuorumProposalRecv(
        proposal.clone(),
        public_key,
    ));
    output.insert(
        HotShotEvent::QuorumProposalRecv(proposal.clone(), public_key),
        1,
    );
    let proposal = proposal.data;
    if let GeneralConsensusMessage::Vote(vote) = build_vote(&handle, proposal).await {
        output.insert(HotShotEvent::QuorumVoteSend(vote.clone()), 1);
        input.push(HotShotEvent::QuorumVoteRecv(vote.clone()));
        output.insert(HotShotEvent::QuorumVoteRecv(vote), 1);
    }

    output.insert(HotShotEvent::ViewChange(ViewNumber::new(1)), 1);

    input.push(HotShotEvent::Shutdown);
    output.insert(HotShotEvent::Shutdown, 1);

    let build_fn = |task_runner, event_stream| {
        add_consensus_task(task_runner, event_stream, ChannelStream::new(), handle)
    };

<<<<<<< HEAD
    run_harness(input, output, None, build_fn).await;
}

#[cfg(test)]
#[cfg_attr(
    async_executor_impl = "tokio",
    tokio::test(flavor = "multi_thread", worker_threads = 2)
)]
#[cfg_attr(async_executor_impl = "async-std", async_std::test)]
// TODO: re-enable this when HotShot/the sequencer needs the shares for something
// issue: https://github.com/EspressoSystems/HotShot/issues/2236
#[ignore]
async fn test_consensus_with_vid() {
    use hotshot_task_impls::harness::run_harness;
    use hotshot_testing::block_types::TestBlockPayload;
    use hotshot_testing::block_types::TestTransaction;
    use hotshot_testing::task_helpers::build_cert;
    use hotshot_testing::task_helpers::build_system_handle;
    use hotshot_testing::task_helpers::vid_init;
    use hotshot_types::data::VidSchemeTrait;
    use hotshot_types::simple_certificate::DACertificate;
    use hotshot_types::simple_vote::DAData;
    use hotshot_types::simple_vote::DAVote;
    use hotshot_types::traits::block_contents::vid_commitment;
    use hotshot_types::traits::state::TestableBlock;
    use hotshot_types::traits::BlockPayload;
    use hotshot_types::{
        data::VidDisperse, message::Proposal, traits::node_implementation::NodeType,
    };
    use std::marker::PhantomData;

    async_compatibility_layer::logging::setup_logging();
    async_compatibility_layer::logging::setup_backtrace();

    let (handle, _event_stream) = build_system_handle(2).await;
    // We assign node's key pair rather than read from config file since it's a test
    // In view 2, node 2 is the leader.
    let (private_key_view2, public_key_view2) = key_pair_for_id(2);

    // For the test of vote logic with vid
    let api: HotShotConsensusApi<TestTypes, MemoryImpl> = HotShotConsensusApi {
        inner: handle.hotshot.inner.clone(),
    };
    let pub_key = *api.public_key();
    let quorum_membership = handle.hotshot.inner.memberships.quorum_membership.clone();
    let vid = vid_init::<TestTypes>(quorum_membership.clone(), ViewNumber::new(2));
    let transactions = vec![TestTransaction(vec![0])];
    let encoded_transactions = TestTransaction::encode(transactions.clone()).unwrap();
    let vid_disperse = vid.disperse(&encoded_transactions).unwrap();
    let payload_commitment = vid_disperse.commit;

    let vid_signature =
        <TestTypes as NodeType>::SignatureKey::sign(api.private_key(), payload_commitment.as_ref());
    let vid_disperse = vid.disperse(&encoded_transactions).unwrap();
    let vid_disperse_inner = VidDisperse::from_membership(
        ViewNumber::new(2),
        vid_disperse,
        &quorum_membership.clone().into(),
    );
    // TODO for now reuse the same block payload commitment and signature as DA committee
    // https://github.com/EspressoSystems/jellyfish/issues/369
    let vid_proposal = Proposal {
        data: vid_disperse_inner.clone(),
        signature: vid_signature,
        _pd: PhantomData,
    };

    let mut input = Vec::new();
    let mut output = HashMap::new();

    // Do a view change, so that it's not the genesis view, and vid vote is needed
    input.push(HotShotEvent::ViewChange(ViewNumber::new(1)));

    // For the test of vote logic with vid, starting view 2 we need vid share
    input.push(HotShotEvent::ViewChange(ViewNumber::new(2)));
    let proposal_view2 = build_quorum_proposal(&handle, &private_key_view2, 2).await;
    let block = <TestBlockPayload as TestableBlock>::genesis();
    let da_payload_commitment = vid_commitment(
        &block.encode().unwrap().collect(),
        quorum_membership.total_nodes(),
    );
    let da_data = DAData {
        payload_commit: da_payload_commitment,
    };
    let created_dac_view2 =
        build_cert::<TestTypes, DAData, DAVote<TestTypes>, DACertificate<TestTypes>>(
            da_data,
            &quorum_membership,
            ViewNumber::new(2),
            &public_key_view2,
            &private_key_view2,
        );
    input.push(HotShotEvent::DACRecv(created_dac_view2.clone()));
    input.push(HotShotEvent::VidDisperseRecv(vid_proposal.clone(), pub_key));

    // Send a proposal, vote on said proposal, update view based on proposal QC, receive vote as next leader
    input.push(HotShotEvent::QuorumProposalRecv(
        proposal_view2.clone(),
        public_key_view2,
    ));

    output.insert(
        HotShotEvent::QuorumProposalRecv(proposal_view2.clone(), public_key_view2),
        1,
    );
    output.insert(HotShotEvent::DACRecv(created_dac_view2), 1);
    output.insert(HotShotEvent::VidDisperseRecv(vid_proposal, pub_key), 1);

    if let GeneralConsensusMessage::Vote(vote) = build_vote(&handle, proposal_view2.data).await {
        output.insert(HotShotEvent::QuorumVoteSend(vote.clone()), 1);
    }

    output.insert(
        HotShotEvent::ViewChange(ViewNumber::new(1)),
        2, // 2 occurrences: 1 from `QuorumProposalRecv`, 1 from input
    );
    output.insert(
        HotShotEvent::ViewChange(ViewNumber::new(2)),
        2, // 2 occurrences: 1 from `QuorumProposalRecv`?, 1 from input
    );

    input.push(HotShotEvent::Shutdown);
    output.insert(HotShotEvent::Shutdown, 1);

    let build_fn = |task_runner, event_stream| {
        add_consensus_task(task_runner, event_stream, ChannelStream::new(), handle)
    };

    run_harness(input, output, None, build_fn).await;
=======
    run_harness(input, output, None, build_fn, false).await;
>>>>>>> c6269bd7
}<|MERGE_RESOLUTION|>--- conflicted
+++ resolved
@@ -185,8 +185,7 @@
         add_consensus_task(task_runner, event_stream, ChannelStream::new(), handle)
     };
 
-<<<<<<< HEAD
-    run_harness(input, output, None, build_fn).await;
+    run_harness(input, output, None, build_fn, false).await;
 }
 
 #[cfg(test)]
@@ -315,7 +314,4 @@
     };
 
     run_harness(input, output, None, build_fn).await;
-=======
-    run_harness(input, output, None, build_fn, false).await;
->>>>>>> c6269bd7
 }