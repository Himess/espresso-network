use crate::{
    node_types::{SequencingMemoryImpl, SequencingTestTypes},
    test_builder::TestMetadata,
};
use commit::Committable;
use either::Right;
use hotshot::{
    certificate::QuorumCertificate,
    traits::{NodeImplementation, TestableNodeImplementation},
    types::{bn254::BLSPubKey, SignatureKey, SystemContextHandle},
    HotShotInitializer, HotShotSequencingConsensusApi, SystemContext,
};
use hotshot_task::event_stream::ChannelStream;
use hotshot_task_impls::events::SequencingHotShotEvent;
use hotshot_types::{
<<<<<<< HEAD
    consensus::ConsensusMetricsValue,
=======
    block_impl::{VIDBlockPayload, NUM_CHUNKS, NUM_STORAGE_NODES},
>>>>>>> 24dbbd6b
    data::{QuorumProposal, SequencingLeaf, VidScheme, ViewNumber},
    message::{Message, Proposal},
    traits::{
        consensus_api::ConsensusSharedApi,
        election::{ConsensusExchange, Membership, SignedCertificate},
        node_implementation::{CommitteeEx, ExchangesType, NodeType, QuorumEx},
        signature_key::EncodedSignature,
        state::{ConsensusTime, TestableBlock},
    },
};

pub async fn build_system_handle(
    node_id: u64,
) -> (
    SystemContextHandle<SequencingTestTypes, SequencingMemoryImpl>,
    ChannelStream<SequencingHotShotEvent<SequencingTestTypes, SequencingMemoryImpl>>,
) {
    let builder = TestMetadata::default_multiple_rounds();

    let launcher = builder.gen_launcher::<SequencingTestTypes, SequencingMemoryImpl>();

    let networks = (launcher.resource_generator.channel_generator)(node_id);
    let storage = (launcher.resource_generator.storage)(node_id);
    let config = launcher.resource_generator.config.clone();

    let initializer = HotShotInitializer::<
        SequencingTestTypes,
        <SequencingMemoryImpl as NodeImplementation<SequencingTestTypes>>::Leaf,
    >::from_genesis(<SequencingMemoryImpl as TestableNodeImplementation<
        SequencingTestTypes,
    >>::block_genesis())
    .unwrap();

    let known_nodes_with_stake = config.known_nodes_with_stake.clone();
    let private_key =
        <BLSPubKey as SignatureKey>::generated_from_seed_indexed([0u8; 32], node_id).1;
    let public_key = <SequencingTestTypes as NodeType>::SignatureKey::from_private(&private_key);
    let quorum_election_config = config.election_config.clone().unwrap_or_else(|| {
        <QuorumEx<SequencingTestTypes, SequencingMemoryImpl> as ConsensusExchange<
            SequencingTestTypes,
            Message<SequencingTestTypes, SequencingMemoryImpl>,
        >>::Membership::default_election_config(config.total_nodes.get() as u64)
    });

    let committee_election_config = config.election_config.clone().unwrap_or_else(|| {
        <CommitteeEx<SequencingTestTypes, SequencingMemoryImpl> as ConsensusExchange<
            SequencingTestTypes,
            Message<SequencingTestTypes, SequencingMemoryImpl>,
        >>::Membership::default_election_config(config.total_nodes.get() as u64)
    });
    let exchanges =
        <SequencingMemoryImpl as NodeImplementation<SequencingTestTypes>>::Exchanges::create(
            known_nodes_with_stake.clone(),
            (quorum_election_config, committee_election_config),
            networks,
            public_key,
            public_key.get_stake_table_entry(1u64),
            private_key.clone(),
        );
    SystemContext::init(
        public_key,
        private_key,
        node_id,
        config,
        storage,
        exchanges,
        initializer,
        ConsensusMetricsValue::new(),
    )
    .await
    .expect("Could not init hotshot")
}

async fn build_quorum_proposal_and_signature(
    handle: &SystemContextHandle<SequencingTestTypes, SequencingMemoryImpl>,
    private_key: &<BLSPubKey as SignatureKey>::PrivateKey,
    view: u64,
) -> (
    QuorumProposal<SequencingTestTypes, SequencingLeaf<SequencingTestTypes>>,
    EncodedSignature,
) {
    let consensus_lock = handle.get_consensus();
    let consensus = consensus_lock.read().await;
    let api: HotShotSequencingConsensusApi<SequencingTestTypes, SequencingMemoryImpl> =
        HotShotSequencingConsensusApi {
            inner: handle.hotshot.inner.clone(),
        };
    let _quorum_exchange = api.inner.exchanges.quorum_exchange().clone();

    let parent_view_number = &consensus.high_qc.view_number();
    let Some(parent_view) = consensus.state_map.get(parent_view_number) else {
        panic!("Couldn't find high QC parent in state map.");
    };
    let Some(leaf) = parent_view.get_leaf_commitment() else {
        panic!("Parent of high QC points to a view without a proposal");
    };
    let Some(leaf) = consensus.saved_leaves.get(&leaf) else {
        panic!("Failed to find high QC parent.");
    };
    let parent_leaf = leaf.clone();

    // every event input is seen on the event stream in the output.
    let block = <VIDBlockPayload as TestableBlock>::genesis();
    let leaf = SequencingLeaf {
        view_number: ViewNumber::new(view),
        height: parent_leaf.height + 1,
        justify_qc: consensus.high_qc.clone(),
        parent_commitment: parent_leaf.commit(),
        // Use the block commitment rather than the block, so that the replica can construct
        // the same leaf with the commitment.
        deltas: Right(block.commit()),
        rejected: vec![],
        timestamp: 0,
        proposer_id: api.public_key().to_bytes(),
    };
    let signature = <BLSPubKey as SignatureKey>::sign(private_key, leaf.commit().as_ref());
    let proposal = QuorumProposal::<SequencingTestTypes, SequencingLeaf<SequencingTestTypes>> {
        block_commitment: block.commit(),
        view_number: ViewNumber::new(view),
        height: 1,
        justify_qc: QuorumCertificate::genesis(),
        timeout_certificate: None,
        proposer_id: leaf.proposer_id,
        dac: None,
    };

    (proposal, signature)
}

pub async fn build_quorum_proposal(
    handle: &SystemContextHandle<SequencingTestTypes, SequencingMemoryImpl>,
    private_key: &<BLSPubKey as SignatureKey>::PrivateKey,
    view: u64,
) -> Proposal<QuorumProposal<SequencingTestTypes, SequencingLeaf<SequencingTestTypes>>> {
    let (proposal, signature) =
        build_quorum_proposal_and_signature(handle, private_key, view).await;
    Proposal {
        data: proposal,
        signature,
    }
}

pub fn key_pair_for_id(node_id: u64) -> (<BLSPubKey as SignatureKey>::PrivateKey, BLSPubKey) {
    let private_key =
        <BLSPubKey as SignatureKey>::generated_from_seed_indexed([0u8; 32], node_id).1;
    let public_key = <SequencingTestTypes as NodeType>::SignatureKey::from_private(&private_key);
    (private_key, public_key)
}

pub fn vid_init() -> VidScheme {
    let srs = hotshot_types::data::test_srs(NUM_STORAGE_NODES);
    VidScheme::new(NUM_CHUNKS, NUM_STORAGE_NODES, &srs).unwrap()
}<|MERGE_RESOLUTION|>--- conflicted
+++ resolved
@@ -13,11 +13,8 @@
 use hotshot_task::event_stream::ChannelStream;
 use hotshot_task_impls::events::SequencingHotShotEvent;
 use hotshot_types::{
-<<<<<<< HEAD
     consensus::ConsensusMetricsValue,
-=======
     block_impl::{VIDBlockPayload, NUM_CHUNKS, NUM_STORAGE_NODES},
->>>>>>> 24dbbd6b
     data::{QuorumProposal, SequencingLeaf, VidScheme, ViewNumber},
     message::{Message, Proposal},
     traits::{
