--- conflicted
+++ resolved
@@ -112,11 +112,7 @@
 ///
 /// async fn init_server<Ver: StaticVersionType + 'static>(
 ///     storage_path: &Path,
-<<<<<<< HEAD
 ///     hotshot: SystemContextHandle<AppTypes, AppNodeImpl, AppVersions>,
-=======
-///     hotshot: SystemContextHandle<AppTypes, AppNodeImpl, TestVersions>,
->>>>>>> 432444e2
 /// ) -> Result<App<Arc<RwLock<AppState>>, Error>, Error> {
 ///     let mut loader = AtomicStoreLoader::create(storage_path, "my_app") // or `open`
 ///         .map_err(Error::internal)?;
