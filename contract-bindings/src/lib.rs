#![allow(clippy::all)]
//! This lib contains abigen! generated bindings for solidity contracts.
//! This is autogenerated code.
//! Do not manually edit these files.
//! These files may be overwritten by the codegen system at any time.
pub mod abstract_stake_table;
pub mod address;
pub mod bls_sig;
pub mod bn254;
pub mod bytes_lib;
<<<<<<< HEAD
=======
pub mod context_upgradeable;
pub mod demo_box_v1;
pub mod demo_box_v2;
>>>>>>> bd27d43a
pub mod ed_on_bn254;
pub mod erc1967_proxy;
pub mod erc1967_utils;
pub mod erc20;
pub mod example_token;
pub mod hot_shot;
pub mod i_beacon;
pub mod i_plonk_verifier;
pub mod ierc1822_proxiable;
pub mod initializable;
pub mod light_client;
pub mod light_client_state_update_vk;
pub mod ownable_upgradeable;
pub mod plonk_verifier;
pub mod polynomial_eval;
pub mod proxy;
pub mod safe_transfer_lib;
pub mod shared_types;
pub mod stake_table;
pub mod storage_slot;
pub mod transcript;
pub mod utils;
pub mod uups_upgradeable;<|MERGE_RESOLUTION|>--- conflicted
+++ resolved
@@ -8,12 +8,9 @@
 pub mod bls_sig;
 pub mod bn254;
 pub mod bytes_lib;
-<<<<<<< HEAD
-=======
 pub mod context_upgradeable;
 pub mod demo_box_v1;
 pub mod demo_box_v2;
->>>>>>> bd27d43a
 pub mod ed_on_bn254;
 pub mod erc1967_proxy;
 pub mod erc1967_utils;
