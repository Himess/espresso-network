--- conflicted
+++ resolved
@@ -1,9 +1,6 @@
-<<<<<<< HEAD
-use either::Either;
-=======
 use crate::view_sync::ViewSyncPhase;
 use commit::Commitment;
->>>>>>> e86fbc49
+use either::Either;
 use hotshot_types::{
     certificate::{DACertificate, QuorumCertificate, TimeoutCertificate},
     data::{DAProposal, VidDisperse},
@@ -22,15 +19,11 @@
     /// A quorum proposal has been received from the network; handled by the consensus task
     QuorumProposalRecv(Proposal<QuorumProposalType<TYPES, I>>, TYPES::SignatureKey),
     /// A quorum vote has been received from the network; handled by the consensus task
-<<<<<<< HEAD
-    QuorumVoteRecv(QuorumVote<TYPES, I::Leaf>),
+    QuorumVoteRecv(QuorumVote<TYPES, Commitment<I::Leaf>>),
     /// A timeout vote recevied from the network; handled by consensus task
     TimeoutVoteRecv(TimeoutVote<TYPES>),
     /// Send a timeout vote to the network; emitted by consensus task replicas
     TimeoutVoteSend(TimeoutVote<TYPES>),
-=======
-    QuorumVoteRecv(QuorumVote<TYPES, Commitment<I::Leaf>>),
->>>>>>> e86fbc49
     /// A DA proposal has been received from the network; handled by the DA task
     DAProposalRecv(Proposal<DAProposal<TYPES>>, TYPES::SignatureKey),
     /// A DA vote has been received by the network; handled by the DA task
@@ -46,11 +39,7 @@
     /// Send a DA vote to the DA leader; emitted by DA committee members in the DA task after seeing a valid DA proposal
     DAVoteSend(DAVote<TYPES>),
     /// The next leader has collected enough votes to form a QC; emitted by the next leader in the consensus task; an internal event only
-<<<<<<< HEAD
-    QCFormed(Either<QuorumCertificate<TYPES, I::Leaf>, TimeoutCertificate<TYPES>>),
-=======
-    QCFormed(QuorumCertificate<TYPES, Commitment<I::Leaf>>),
->>>>>>> e86fbc49
+    QCFormed(Either<QuorumCertificate<TYPES, Commitment<I::Leaf>>, TimeoutCertificate<TYPES>>),
     /// The DA leader has collected enough votes to form a DAC; emitted by the DA leader in the DA task; sent to the entire network via the networking task
     DACSend(DACertificate<TYPES>, TYPES::SignatureKey),
     /// The current view has changed; emitted by the replica in the consensus task or replica in the view sync task; received by almost all other tasks
