use crate::events::HotShotEvent;
use async_compatibility_layer::art::async_spawn;
use async_lock::RwLock;

use bitvec::prelude::*;
<<<<<<< HEAD
=======
use commit::Committable;
>>>>>>> 8b426980
use either::{Either, Left, Right};
use futures::FutureExt;
use hotshot_task::{
    event_stream::{ChannelStream, EventStream},
    global_registry::GlobalRegistry,
    task::{FilterEvent, HandleEvent, HotShotTaskCompleted, HotShotTaskTypes, TS},
    task_impls::{HSTWithEvent, TaskBuilder},
};
use hotshot_types::simple_certificate::DACertificate;
use hotshot_types::{
    consensus::{Consensus, View},
<<<<<<< HEAD
    data::{DAProposal, VidCommitment},
    message::{Message, Proposal, SequencingMessage},
    simple_vote::{DAData, DAVote2},
=======
    data::DAProposal,
    message::Proposal,
    simple_vote::{DAData, DAVote},
>>>>>>> 8b426980
    traits::{
        block_contents::{vid_commitment, BlockPayload},
        consensus_api::ConsensusApi,
        election::Membership,
        network::{CommunicationChannel, ConsensusIntentEvent},
        node_implementation::{NodeImplementation, NodeType},
        signature_key::SignatureKey,
        state::ConsensusTime,
    },
    utils::ViewInner,
    vote::HasViewNumber,
    vote::VoteAccumulator,
};

use snafu::Snafu;
use std::{collections::HashMap, marker::PhantomData, sync::Arc};
use tracing::{debug, error, instrument, warn};

#[derive(Snafu, Debug)]
/// Error type for consensus tasks
pub struct ConsensusTaskError {}

/// Tracks state of a DA task
pub struct DATaskState<
    TYPES: NodeType,
    I: NodeImplementation<TYPES>,
    A: ConsensusApi<TYPES, I> + 'static,
<<<<<<< HEAD
> where
    CommitteeEx<TYPES, I>: ConsensusExchange<TYPES, Message<TYPES, I>, Commitment = VidCommitment>,
{
=======
> {
>>>>>>> 8b426980
    /// The state's api
    pub api: A,
    /// Global registry task for the state
    pub registry: GlobalRegistry,

    /// View number this view is executing in.
    pub cur_view: TYPES::Time,

    /// Reference to consensus. Leader will require a read lock on this.
    pub consensus: Arc<RwLock<Consensus<TYPES>>>,

    /// Membership for the DA committee
    pub da_membership: Arc<TYPES::Membership>,

    /// Network for DA
    pub da_network: Arc<I::CommitteeNetwork>,

    /// The view and ID of the current vote collection task, if there is one.
    pub vote_collector: Option<(TYPES::Time, usize, usize)>,

    /// Global events stream to publish events
    pub event_stream: ChannelStream<HotShotEvent<TYPES>>,

    /// This Nodes public key
    pub public_key: TYPES::SignatureKey,

    /// This Nodes private key
    pub private_key: <TYPES::SignatureKey as SignatureKey>::PrivateKey,

    /// This state's ID
    pub id: u64,
}

/// Struct to maintain DA Vote Collection task state
<<<<<<< HEAD
pub struct DAVoteCollectionTaskState<TYPES: NodeType, I: NodeImplementation<TYPES>>
where
    CommitteeEx<TYPES, I>: ConsensusExchange<TYPES, Message<TYPES, I>, Commitment = VidCommitment>,
{
    /// the committee exchange
    pub committee_exchange: Arc<CommitteeEx<TYPES, I>>,
    #[allow(clippy::type_complexity)]
=======
pub struct DAVoteCollectionTaskState<TYPES: NodeType, I: NodeImplementation<TYPES>> {
    /// Membership for the DA committee
    pub da_membership: Arc<TYPES::Membership>,

    /// Network for DA
    pub da_network: Arc<I::CommitteeNetwork>,
    // #[allow(clippy::type_complexity)]
>>>>>>> 8b426980
    /// Accumulates DA votes
    pub accumulator:
        Either<VoteAccumulator<TYPES, DAVote<TYPES>, DACertificate<TYPES>>, DACertificate<TYPES>>,
    /// the current view
    pub cur_view: TYPES::Time,
    /// event stream for channel events
    pub event_stream: ChannelStream<HotShotEvent<TYPES>>,
    /// This Nodes public key
    pub public_key: TYPES::SignatureKey,

    /// This Nodes private key
    pub private_key: <TYPES::SignatureKey as SignatureKey>::PrivateKey,
    /// the id of this task state
    pub id: u64,
}

<<<<<<< HEAD
impl<TYPES: NodeType, I: NodeImplementation<TYPES>> TS for DAVoteCollectionTaskState<TYPES, I> where
    CommitteeEx<TYPES, I>: ConsensusExchange<TYPES, Message<TYPES, I>, Commitment = VidCommitment>
{
}
=======
impl<TYPES: NodeType, I: NodeImplementation<TYPES>> TS for DAVoteCollectionTaskState<TYPES, I> {}
>>>>>>> 8b426980

#[instrument(skip_all, fields(id = state.id, view = *state.cur_view), name = "DA Vote Collection Task", level = "error")]
async fn vote_handle<TYPES: NodeType, I: NodeImplementation<TYPES>>(
    mut state: DAVoteCollectionTaskState<TYPES, I>,
    event: HotShotEvent<TYPES>,
) -> (
    std::option::Option<HotShotTaskCompleted>,
    DAVoteCollectionTaskState<TYPES, I>,
<<<<<<< HEAD
)
where
    CommitteeEx<TYPES, I>: ConsensusExchange<TYPES, Message<TYPES, I>, Commitment = VidCommitment>,
{
=======
) {
>>>>>>> 8b426980
    match event {
        HotShotEvent::DAVoteRecv(vote) => {
            debug!("DA vote recv, collection task {:?}", vote.get_view_number());
            // panic!("Vote handle received DA vote for view {}", *vote.get_view_number());

            // For the case where we receive votes after we've made a certificate
            if state.accumulator.is_right() {
                debug!("DA accumulator finished view: {:?}", state.cur_view);
                return (None, state);
            }

            let accumulator = state.accumulator.left().unwrap();

            match accumulator.accumulate(&vote, state.da_membership.as_ref()) {
                Left(new_accumulator) => {
                    state.accumulator = either::Left(new_accumulator);
                }

                Right(dac) => {
                    debug!("Sending DAC! {:?}", dac.view_number);
                    state
                        .event_stream
                        .publish(HotShotEvent::DACSend(dac.clone(), state.public_key.clone()))
                        .await;

                    state.accumulator = Right(dac.clone());
                    state
                        .da_network
                        .inject_consensus_info(ConsensusIntentEvent::CancelPollForVotes(
                            *dac.view_number,
                        ))
                        .await;

                    // Return completed at this point
                    return (Some(HotShotTaskCompleted::ShutDown), state);
                }
            }
        }
        HotShotEvent::Shutdown => return (Some(HotShotTaskCompleted::ShutDown), state),
        _ => {
            error!("unexpected event {:?}", event);
        }
    }
    (None, state)
}

<<<<<<< HEAD
impl<
        TYPES: NodeType,
        I: NodeImplementation<TYPES, ConsensusMessage = SequencingMessage<TYPES, I>>,
        A: ConsensusApi<TYPES, I> + 'static,
    > DATaskState<TYPES, I, A>
where
    CommitteeEx<TYPES, I>: ConsensusExchange<TYPES, Message<TYPES, I>, Commitment = VidCommitment>,
=======
impl<TYPES: NodeType, I: NodeImplementation<TYPES>, A: ConsensusApi<TYPES, I> + 'static>
    DATaskState<TYPES, I, A>
>>>>>>> 8b426980
{
    /// main task event handler
    #[instrument(skip_all, fields(id = self.id, view = *self.cur_view), name = "DA Main Task", level = "error")]
    pub async fn handle_event(
        &mut self,
        event: HotShotEvent<TYPES>,
    ) -> Option<HotShotTaskCompleted> {
        match event {
            HotShotEvent::DAProposalRecv(proposal, sender) => {
                debug!(
                    "DA proposal received for view: {:?}",
                    proposal.data.get_view_number()
                );
                // ED NOTE: Assuming that the next view leader is the one who sends DA proposal for this view
                let view = proposal.data.get_view_number();

                // Allow a DA proposal that is one view older, in case we have voted on a quorum
                // proposal and updated the view.
                // `self.cur_view` should be at least 1 since there is a view change before getting
                // the `DAProposalRecv` event. Otherewise, the view number subtraction below will
                // cause an overflow error.
                // TODO ED Come back to this - we probably don't need this, but we should also never receive a DAC where this fails, investigate block ready so it doesn't make one for the genesis block

                // stop polling for the received proposal
                self.da_network
                    .inject_consensus_info(ConsensusIntentEvent::CancelPollForProposal(
                        *proposal.data.view_number,
                    ))
                    .await;

                if self.cur_view != TYPES::Time::genesis() && view < self.cur_view - 1 {
                    warn!("Throwing away DA proposal that is more than one view older");
                    return None;
                }

                // TODO (Keyao)
                // debug!(
                //     "Got a DA block with {} transactions!",
                //     proposal.data.block_payload.transaction_commitments().len()
                // );
                let payload_commitment = vid_commitment(proposal.data.encoded_transactions.clone());

                // ED Is this the right leader?
                let view_leader_key = self.da_membership.get_leader(view);
                if view_leader_key != sender {
                    // TODO (Keyao)
                    // error!("DA proposal doesn't have expected leader key for view {} \n DA proposal is: {:?}", *view, proposal.data.clone());
                    return None;
                }

                if !view_leader_key.validate(&proposal.signature, payload_commitment.as_ref()) {
                    error!("Could not verify proposal.");
                    return None;
                }

                if !self.da_membership.has_stake(&self.public_key) {
                    debug!(
                        "We were not chosen for consensus committee on {:?}",
                        self.cur_view
                    );
                    return None;
                }
                // Generate and send vote
                let vote = DAVote::create_signed_vote(
                    DAData {
                        payload_commit: payload_commitment,
                    },
                    view,
                    &self.public_key,
                    &self.private_key,
                );

                // ED Don't think this is necessary?
                // self.cur_view = view;

                debug!("Sending vote to the DA leader {:?}", vote.get_view_number());
                self.event_stream
                    .publish(HotShotEvent::DAVoteSend(vote))
                    .await;
                let mut consensus = self.consensus.write().await;

                // Ensure this view is in the view map for garbage collection, but do not overwrite if
                // there is already a view there: the replica task may have inserted a `Leaf` view which
                // contains strictly more information.
                consensus.state_map.entry(view).or_insert(View {
                    view_inner: ViewInner::DA { payload_commitment },
                });

                // Record the block payload we have promised to make available.
                if let Err(e) = consensus
                    .saved_block_payloads
                    .insert(BlockPayload::from_bytes(
                        proposal.data.encoded_transactions.into_iter(),
                        proposal.data.metadata,
                    ))
                {
                    error!("Failed to build the block payload: {:?}.", e);
                }
            }
            HotShotEvent::DAVoteRecv(vote) => {
                debug!("DA vote recv, Main Task {:?}", vote.get_view_number(),);
                // Check if we are the leader and the vote is from the sender.
                let view = vote.get_view_number();
                if self.da_membership.get_leader(view) != self.public_key {
                    error!("We are not the committee leader for view {} are we leader for next view? {}", *view, self.da_membership.get_leader(view + 1) == self.public_key);
                    return None;
                }

                let handle_event = HandleEvent(Arc::new(move |event, state| {
                    async move { vote_handle(state, event).await }.boxed()
                }));
                let collection_view =
                    if let Some((collection_view, collection_id, _)) = &self.vote_collector {
                        // TODO: Is this correct for consecutive leaders?
                        if view > *collection_view {
                            // warn!("shutting down for view {:?}", collection_view);
                            self.registry.shutdown_task(*collection_id).await;
                        }
                        *collection_view
                    } else {
                        TYPES::Time::new(0)
                    };

                if view > collection_view {
                    let new_accumulator = VoteAccumulator {
                        vote_outcomes: HashMap::new(),
                        sig_lists: Vec::new(),
                        signers: bitvec![0; self.da_membership.total_nodes()],
                        phantom: PhantomData,
                    };

                    let accumulator =
                        new_accumulator.accumulate(&vote, self.da_membership.as_ref());

                    let state = DAVoteCollectionTaskState {
                        accumulator,
                        cur_view: view,
                        event_stream: self.event_stream.clone(),
                        id: self.id,
                        da_membership: self.da_membership.clone(),
                        da_network: self.da_network.clone(),
                        public_key: self.public_key.clone(),
                        private_key: self.private_key.clone(),
                    };
                    let name = "DA Vote Collection";
                    let filter = FilterEvent(Arc::new(|event| {
                        matches!(event, HotShotEvent::DAVoteRecv(_))
                    }));
                    let builder =
                        TaskBuilder::<DAVoteCollectionTypes<TYPES, I>>::new(name.to_string())
                            .register_event_stream(self.event_stream.clone(), filter)
                            .await
                            .register_registry(&mut self.registry.clone())
                            .await
                            .register_state(state)
                            .register_event_handler(handle_event);
                    let id = builder.get_task_id().unwrap();
                    let stream_id = builder.get_stream_id().unwrap();
                    let _task =
                        async_spawn(
                            async move { DAVoteCollectionTypes::build(builder).launch().await },
                        );
                    self.vote_collector = Some((view, id, stream_id));
                } else if let Some((_, _, stream_id)) = self.vote_collector {
                    self.event_stream
                        .direct_message(stream_id, HotShotEvent::DAVoteRecv(vote))
                        .await;
                };
            }
            HotShotEvent::ViewChange(view) => {
                if *self.cur_view >= *view {
                    return None;
                }

                if *view - *self.cur_view > 1 {
                    error!("View changed by more than 1 going to view {:?}", view);
                }
                self.cur_view = view;

                // Inject view info into network
                let is_da = self
                    .da_membership
                    .get_committee(self.cur_view + 1)
                    .contains(&self.public_key);

                if is_da {
                    debug!("Polling for DA proposals for view {}", *self.cur_view + 1);
                    self.da_network
                        .inject_consensus_info(ConsensusIntentEvent::PollForProposal(
                            *self.cur_view + 1,
                        ))
                        .await;
                }
                if self.da_membership.get_leader(self.cur_view + 3) == self.public_key {
                    debug!("Polling for transactions for view {}", *self.cur_view + 3);
                    self.da_network
                        .inject_consensus_info(ConsensusIntentEvent::PollForTransactions(
                            *self.cur_view + 3,
                        ))
                        .await;
                }

                // If we are not the next leader (DA leader for this view) immediately exit
                if self.da_membership.get_leader(self.cur_view + 1) != self.public_key {
                    // panic!("We are not the DA leader for view {}", *self.cur_view + 1);
                    return None;
                }
                debug!("Polling for DA votes for view {}", *self.cur_view + 1);

                // Start polling for DA votes for the "next view"
                self.da_network
                    .inject_consensus_info(ConsensusIntentEvent::PollForVotes(*self.cur_view + 1))
                    .await;

                return None;
            }
<<<<<<< HEAD
            HotShotEvent::BlockReady(encoded_transactions, metadata, view) => {
                self.committee_exchange
                    .network()
                    .inject_consensus_info(ConsensusIntentEvent::CancelPollForTransactions(*view))
                    .await;

                let payload_commitment = vid_commitment(encoded_transactions.clone());
                let signature = self
                    .committee_exchange
                    .sign_da_proposal(&payload_commitment);
=======
            HotShotEvent::BlockReady(payload, metadata, view) => {
                self.da_network
                    .inject_consensus_info(ConsensusIntentEvent::CancelPollForTransactions(*view))
                    .await;

                let payload_commitment = payload.commit();
                let signature =
                    TYPES::SignatureKey::sign(&self.private_key, payload_commitment.as_ref());
>>>>>>> 8b426980
                // TODO (Keyao) Fix the payload sending and receiving for the DA proposal.
                // <https://github.com/EspressoSystems/HotShot/issues/2026>
                let data: DAProposal<TYPES> = DAProposal {
                    encoded_transactions,
                    metadata: metadata.clone(),
                    // Upon entering a new view we want to send a DA Proposal for the next view -> Is it always the case that this is cur_view + 1?
                    view_number: view,
                };
                debug!("Sending DA proposal for view {:?}", data.view_number);

                let message = Proposal {
                    data,
                    signature,
                    _pd: PhantomData,
                };

                self.event_stream
                    .publish(HotShotEvent::SendPayloadCommitmentAndMetadata(
                        payload_commitment,
                        metadata,
                    ))
                    .await;
                self.event_stream
                    .publish(HotShotEvent::DAProposalSend(
                        message.clone(),
                        self.public_key.clone(),
                    ))
                    .await;
            }

            HotShotEvent::Timeout(view) => {
                self.da_network
                    .inject_consensus_info(ConsensusIntentEvent::CancelPollForVotes(*view))
                    .await;
            }

            HotShotEvent::Shutdown => {
                error!("Shutting down because of shutdown signal!");
                return Some(HotShotTaskCompleted::ShutDown);
            }
            _ => {
                error!("unexpected event {:?}", event);
            }
        }
        None
    }

    /// Filter the DA event.
    pub fn filter(event: &HotShotEvent<TYPES>) -> bool {
        matches!(
            event,
            HotShotEvent::DAProposalRecv(_, _)
                | HotShotEvent::DAVoteRecv(_)
                | HotShotEvent::Shutdown
                | HotShotEvent::BlockReady(_, _, _)
                | HotShotEvent::Timeout(_)
                | HotShotEvent::ViewChange(_)
        )
    }
}

/// task state implementation for DA Task
<<<<<<< HEAD
impl<
        TYPES: NodeType,
        I: NodeImplementation<TYPES, ConsensusMessage = SequencingMessage<TYPES, I>>,
        A: ConsensusApi<TYPES, I> + 'static,
    > TS for DATaskState<TYPES, I, A>
where
    CommitteeEx<TYPES, I>: ConsensusExchange<TYPES, Message<TYPES, I>, Commitment = VidCommitment>,
=======
impl<TYPES: NodeType, I: NodeImplementation<TYPES>, A: ConsensusApi<TYPES, I> + 'static> TS
    for DATaskState<TYPES, I, A>
>>>>>>> 8b426980
{
}

/// Type alias for DA Vote Collection Types
pub type DAVoteCollectionTypes<TYPES, I> = HSTWithEvent<
    ConsensusTaskError,
    HotShotEvent<TYPES>,
    ChannelStream<HotShotEvent<TYPES>>,
    DAVoteCollectionTaskState<TYPES, I>,
>;

/// Type alias for DA Task Types
pub type DATaskTypes<TYPES, I, A> = HSTWithEvent<
    ConsensusTaskError,
    HotShotEvent<TYPES>,
    ChannelStream<HotShotEvent<TYPES>>,
    DATaskState<TYPES, I, A>,
>;<|MERGE_RESOLUTION|>--- conflicted
+++ resolved
@@ -3,10 +3,6 @@
 use async_lock::RwLock;
 
 use bitvec::prelude::*;
-<<<<<<< HEAD
-=======
-use commit::Committable;
->>>>>>> 8b426980
 use either::{Either, Left, Right};
 use futures::FutureExt;
 use hotshot_task::{
@@ -18,15 +14,9 @@
 use hotshot_types::simple_certificate::DACertificate;
 use hotshot_types::{
     consensus::{Consensus, View},
-<<<<<<< HEAD
-    data::{DAProposal, VidCommitment},
-    message::{Message, Proposal, SequencingMessage},
-    simple_vote::{DAData, DAVote2},
-=======
     data::DAProposal,
     message::Proposal,
     simple_vote::{DAData, DAVote},
->>>>>>> 8b426980
     traits::{
         block_contents::{vid_commitment, BlockPayload},
         consensus_api::ConsensusApi,
@@ -54,13 +44,7 @@
     TYPES: NodeType,
     I: NodeImplementation<TYPES>,
     A: ConsensusApi<TYPES, I> + 'static,
-<<<<<<< HEAD
-> where
-    CommitteeEx<TYPES, I>: ConsensusExchange<TYPES, Message<TYPES, I>, Commitment = VidCommitment>,
-{
-=======
 > {
->>>>>>> 8b426980
     /// The state's api
     pub api: A,
     /// Global registry task for the state
@@ -95,15 +79,6 @@
 }
 
 /// Struct to maintain DA Vote Collection task state
-<<<<<<< HEAD
-pub struct DAVoteCollectionTaskState<TYPES: NodeType, I: NodeImplementation<TYPES>>
-where
-    CommitteeEx<TYPES, I>: ConsensusExchange<TYPES, Message<TYPES, I>, Commitment = VidCommitment>,
-{
-    /// the committee exchange
-    pub committee_exchange: Arc<CommitteeEx<TYPES, I>>,
-    #[allow(clippy::type_complexity)]
-=======
 pub struct DAVoteCollectionTaskState<TYPES: NodeType, I: NodeImplementation<TYPES>> {
     /// Membership for the DA committee
     pub da_membership: Arc<TYPES::Membership>,
@@ -111,7 +86,6 @@
     /// Network for DA
     pub da_network: Arc<I::CommitteeNetwork>,
     // #[allow(clippy::type_complexity)]
->>>>>>> 8b426980
     /// Accumulates DA votes
     pub accumulator:
         Either<VoteAccumulator<TYPES, DAVote<TYPES>, DACertificate<TYPES>>, DACertificate<TYPES>>,
@@ -128,14 +102,7 @@
     pub id: u64,
 }
 
-<<<<<<< HEAD
-impl<TYPES: NodeType, I: NodeImplementation<TYPES>> TS for DAVoteCollectionTaskState<TYPES, I> where
-    CommitteeEx<TYPES, I>: ConsensusExchange<TYPES, Message<TYPES, I>, Commitment = VidCommitment>
-{
-}
-=======
 impl<TYPES: NodeType, I: NodeImplementation<TYPES>> TS for DAVoteCollectionTaskState<TYPES, I> {}
->>>>>>> 8b426980
 
 #[instrument(skip_all, fields(id = state.id, view = *state.cur_view), name = "DA Vote Collection Task", level = "error")]
 async fn vote_handle<TYPES: NodeType, I: NodeImplementation<TYPES>>(
@@ -144,14 +111,7 @@
 ) -> (
     std::option::Option<HotShotTaskCompleted>,
     DAVoteCollectionTaskState<TYPES, I>,
-<<<<<<< HEAD
-)
-where
-    CommitteeEx<TYPES, I>: ConsensusExchange<TYPES, Message<TYPES, I>, Commitment = VidCommitment>,
-{
-=======
 ) {
->>>>>>> 8b426980
     match event {
         HotShotEvent::DAVoteRecv(vote) => {
             debug!("DA vote recv, collection task {:?}", vote.get_view_number());
@@ -198,18 +158,8 @@
     (None, state)
 }
 
-<<<<<<< HEAD
-impl<
-        TYPES: NodeType,
-        I: NodeImplementation<TYPES, ConsensusMessage = SequencingMessage<TYPES, I>>,
-        A: ConsensusApi<TYPES, I> + 'static,
-    > DATaskState<TYPES, I, A>
-where
-    CommitteeEx<TYPES, I>: ConsensusExchange<TYPES, Message<TYPES, I>, Commitment = VidCommitment>,
-=======
 impl<TYPES: NodeType, I: NodeImplementation<TYPES>, A: ConsensusApi<TYPES, I> + 'static>
     DATaskState<TYPES, I, A>
->>>>>>> 8b426980
 {
     /// main task event handler
     #[instrument(skip_all, fields(id = self.id, view = *self.cur_view), name = "DA Main Task", level = "error")]
@@ -426,18 +376,6 @@
 
                 return None;
             }
-<<<<<<< HEAD
-            HotShotEvent::BlockReady(encoded_transactions, metadata, view) => {
-                self.committee_exchange
-                    .network()
-                    .inject_consensus_info(ConsensusIntentEvent::CancelPollForTransactions(*view))
-                    .await;
-
-                let payload_commitment = vid_commitment(encoded_transactions.clone());
-                let signature = self
-                    .committee_exchange
-                    .sign_da_proposal(&payload_commitment);
-=======
             HotShotEvent::BlockReady(payload, metadata, view) => {
                 self.da_network
                     .inject_consensus_info(ConsensusIntentEvent::CancelPollForTransactions(*view))
@@ -446,7 +384,6 @@
                 let payload_commitment = payload.commit();
                 let signature =
                     TYPES::SignatureKey::sign(&self.private_key, payload_commitment.as_ref());
->>>>>>> 8b426980
                 // TODO (Keyao) Fix the payload sending and receiving for the DA proposal.
                 // <https://github.com/EspressoSystems/HotShot/issues/2026>
                 let data: DAProposal<TYPES> = DAProposal {
@@ -509,18 +446,8 @@
 }
 
 /// task state implementation for DA Task
-<<<<<<< HEAD
-impl<
-        TYPES: NodeType,
-        I: NodeImplementation<TYPES, ConsensusMessage = SequencingMessage<TYPES, I>>,
-        A: ConsensusApi<TYPES, I> + 'static,
-    > TS for DATaskState<TYPES, I, A>
-where
-    CommitteeEx<TYPES, I>: ConsensusExchange<TYPES, Message<TYPES, I>, Commitment = VidCommitment>,
-=======
 impl<TYPES: NodeType, I: NodeImplementation<TYPES>, A: ConsensusApi<TYPES, I> + 'static> TS
     for DATaskState<TYPES, I, A>
->>>>>>> 8b426980
 {
 }
 
