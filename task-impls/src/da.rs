use crate::events::HotShotEvent;
use async_compatibility_layer::art::async_spawn;
use async_lock::RwLock;

use bitvec::prelude::*;
use commit::Committable;
use either::{Either, Left, Right};
use futures::FutureExt;
use hotshot_task::{
    event_stream::{ChannelStream, EventStream},
    global_registry::GlobalRegistry,
    task::{FilterEvent, HandleEvent, HotShotTaskCompleted, HotShotTaskTypes, TS},
    task_impls::{HSTWithEvent, TaskBuilder},
};
use hotshot_types::simple_certificate::DACertificate;
use hotshot_types::{
    consensus::{Consensus, View},
    data::DAProposal,
    message::Proposal,
    simple_vote::{DAData, DAVote},
    traits::{
        consensus_api::ConsensusApi,
        election::Membership,
        network::{CommunicationChannel, ConsensusIntentEvent},
        node_implementation::{NodeImplementation, NodeType},
        signature_key::SignatureKey,
        state::ConsensusTime,
        BlockPayload,
    },
    utils::ViewInner,
    vote::HasViewNumber,
    vote::VoteAccumulator,
};

use snafu::Snafu;
use std::{collections::HashMap, marker::PhantomData, sync::Arc};
use tracing::{debug, error, instrument, warn};

#[derive(Snafu, Debug)]
/// Error type for consensus tasks
pub struct ConsensusTaskError {}

/// Tracks state of a DA task
pub struct DATaskState<
    TYPES: NodeType,
    I: NodeImplementation<TYPES>,
    A: ConsensusApi<TYPES, I> + 'static,
> {
    /// The state's api
    pub api: A,
    /// Global registry task for the state
    pub registry: GlobalRegistry,

    /// View number this view is executing in.
    pub cur_view: TYPES::Time,

    /// Reference to consensus. Leader will require a read lock on this.
    pub consensus: Arc<RwLock<Consensus<TYPES>>>,

    /// Membership for the DA committee
    pub da_membership: Arc<TYPES::Membership>,

    /// Network for DA
    pub da_network: Arc<I::CommitteeNetwork>,

    /// The view and ID of the current vote collection task, if there is one.
    pub vote_collector: Option<(TYPES::Time, usize, usize)>,

    /// Global events stream to publish events
    pub event_stream: ChannelStream<HotShotEvent<TYPES>>,

    /// This Nodes public key
    pub public_key: TYPES::SignatureKey,

    /// This Nodes private key
    pub private_key: <TYPES::SignatureKey as SignatureKey>::PrivateKey,

    /// This state's ID
    pub id: u64,
}

/// Struct to maintain DA Vote Collection task state
pub struct DAVoteCollectionTaskState<TYPES: NodeType, I: NodeImplementation<TYPES>> {
    /// Membership for the DA committee
    pub da_membership: Arc<TYPES::Membership>,

    /// Network for DA
    pub da_network: Arc<I::CommitteeNetwork>,
    // #[allow(clippy::type_complexity)]
    /// Accumulates DA votes
    pub accumulator:
        Either<VoteAccumulator<TYPES, DAVote<TYPES>, DACertificate<TYPES>>, DACertificate<TYPES>>,
    /// the current view
    pub cur_view: TYPES::Time,
    /// event stream for channel events
    pub event_stream: ChannelStream<HotShotEvent<TYPES>>,
    /// This Nodes public key
    pub public_key: TYPES::SignatureKey,

    /// This Nodes private key
    pub private_key: <TYPES::SignatureKey as SignatureKey>::PrivateKey,
    /// the id of this task state
    pub id: u64,
}

impl<TYPES: NodeType, I: NodeImplementation<TYPES>> TS for DAVoteCollectionTaskState<TYPES, I> {}

#[instrument(skip_all, fields(id = state.id, view = *state.cur_view), name = "DA Vote Collection Task", level = "error")]
async fn vote_handle<TYPES: NodeType, I: NodeImplementation<TYPES>>(
    mut state: DAVoteCollectionTaskState<TYPES, I>,
    event: HotShotEvent<TYPES>,
) -> (
    std::option::Option<HotShotTaskCompleted>,
    DAVoteCollectionTaskState<TYPES, I>,
) {
    match event {
        HotShotEvent::DAVoteRecv(vote) => {
            debug!("DA vote recv, collection task {:?}", vote.get_view_number());
            // panic!("Vote handle received DA vote for view {}", *vote.get_view_number());

            // For the case where we receive votes after we've made a certificate
            if state.accumulator.is_right() {
                debug!("DA accumulator finished view: {:?}", state.cur_view);
                return (None, state);
            }

            let accumulator = state.accumulator.left().unwrap();

            match accumulator.accumulate(&vote, state.da_membership.as_ref()) {
                Left(new_accumulator) => {
                    state.accumulator = either::Left(new_accumulator);
                }

                Right(dac) => {
                    debug!("Sending DAC! {:?}", dac.view_number);
                    state
                        .event_stream
                        .publish(HotShotEvent::DACSend(dac.clone(), state.public_key.clone()))
                        .await;

                    state.accumulator = Right(dac.clone());
                    state
                        .da_network
                        .inject_consensus_info(ConsensusIntentEvent::CancelPollForVotes(
                            *dac.view_number,
                        ))
                        .await;

                    // Return completed at this point
                    return (Some(HotShotTaskCompleted::ShutDown), state);
                }
            }
        }
        HotShotEvent::Shutdown => return (Some(HotShotTaskCompleted::ShutDown), state),
        _ => {
            error!("unexpected event {:?}", event);
        }
    }
    (None, state)
}

impl<TYPES: NodeType, I: NodeImplementation<TYPES>, A: ConsensusApi<TYPES, I> + 'static>
    DATaskState<TYPES, I, A>
{
    /// main task event handler
    #[instrument(skip_all, fields(id = self.id, view = *self.cur_view), name = "DA Main Task", level = "error")]
    pub async fn handle_event(
        &mut self,
        event: HotShotEvent<TYPES>,
    ) -> Option<HotShotTaskCompleted> {
        match event {
            HotShotEvent::DAProposalRecv(proposal, sender) => {
                debug!(
                    "DA proposal received for view: {:?}",
                    proposal.data.get_view_number()
                );
                // ED NOTE: Assuming that the next view leader is the one who sends DA proposal for this view
                let view = proposal.data.get_view_number();

                // Allow a DA proposal that is one view older, in case we have voted on a quorum
                // proposal and updated the view.
                // `self.cur_view` should be at least 1 since there is a view change before getting
                // the `DAProposalRecv` event. Otherewise, the view number subtraction below will
                // cause an overflow error.
                // TODO ED Come back to this - we probably don't need this, but we should also never receive a DAC where this fails, investigate block ready so it doesn't make one for the genesis block

                // stop polling for the received proposal
                self.da_network
                    .inject_consensus_info(ConsensusIntentEvent::CancelPollForProposal(
                        *proposal.data.view_number,
                    ))
                    .await;

                if self.cur_view != TYPES::Time::genesis() && view < self.cur_view - 1 {
                    warn!("Throwing away DA proposal that is more than one view older");
                    return None;
                }

                debug!(
                    "Got a DA block with {} transactions!",
                    proposal.data.block_payload.transaction_commitments().len()
                );
                let payload_commitment = proposal.data.block_payload.commit();

                // ED Is this the right leader?
                let view_leader_key = self.da_membership.get_leader(view);
                if view_leader_key != sender {
                    error!("DA proposal doesn't have expected leader key for view {} \n DA proposal is: {:?}", *view, proposal.data.clone());
                    return None;
                }

                if !view_leader_key.validate(&proposal.signature, payload_commitment.as_ref()) {
                    error!("Could not verify proposal.");
                    return None;
                }

                if !self.da_membership.has_stake(&self.public_key) {
                    debug!(
                        "We were not chosen for consensus committee on {:?}",
                        self.cur_view
                    );
                    return None;
                }
                // Generate and send vote
                let vote = DAVote::create_signed_vote(
                    DAData {
                        payload_commit: payload_commitment,
                    },
                    view,
                    &self.public_key,
                    &self.private_key,
                );

                // ED Don't think this is necessary?
                // self.cur_view = view;

                debug!("Sending vote to the DA leader {:?}", vote.get_view_number());
                self.event_stream
                    .publish(HotShotEvent::DAVoteSend(vote))
                    .await;
                let mut consensus = self.consensus.write().await;

                // Ensure this view is in the view map for garbage collection, but do not overwrite if
                // there is already a view there: the replica task may have inserted a `Leaf` view which
                // contains strictly more information.
                consensus.state_map.entry(view).or_insert(View {
                    view_inner: ViewInner::DA {
                        block: payload_commitment,
                    },
                });

                // Record the block payload we have promised to make available.
                consensus
                    .saved_block_payloads
                    .insert(proposal.data.block_payload);
            }
            HotShotEvent::DAVoteRecv(vote) => {
                debug!("DA vote recv, Main Task {:?}", vote.get_view_number(),);
                // Check if we are the leader and the vote is from the sender.
                let view = vote.get_view_number();
                if self.da_membership.get_leader(view) != self.public_key {
                    error!("We are not the committee leader for view {} are we leader for next view? {}", *view, self.da_membership.get_leader(view + 1) == self.public_key);
                    return None;
                }

                let handle_event = HandleEvent(Arc::new(move |event, state| {
                    async move { vote_handle(state, event).await }.boxed()
                }));
                let collection_view =
                    if let Some((collection_view, collection_id, _)) = &self.vote_collector {
                        // TODO: Is this correct for consecutive leaders?
                        if view > *collection_view {
                            // warn!("shutting down for view {:?}", collection_view);
                            self.registry.shutdown_task(*collection_id).await;
                        }
                        *collection_view
                    } else {
                        TYPES::Time::new(0)
                    };

                if view > collection_view {
                    let new_accumulator = VoteAccumulator {
                        vote_outcomes: HashMap::new(),
                        sig_lists: Vec::new(),
                        signers: bitvec![0; self.da_membership.total_nodes()],
                        phantom: PhantomData,
                    };

                    let accumulator =
                        new_accumulator.accumulate(&vote, self.da_membership.as_ref());

                    let state = DAVoteCollectionTaskState {
                        accumulator,
                        cur_view: view,
                        event_stream: self.event_stream.clone(),
                        id: self.id,
                        da_membership: self.da_membership.clone(),
                        da_network: self.da_network.clone(),
                        public_key: self.public_key.clone(),
                        private_key: self.private_key.clone(),
                    };
                    let name = "DA Vote Collection";
                    let filter = FilterEvent(Arc::new(|event| {
                        matches!(event, HotShotEvent::DAVoteRecv(_))
                    }));
                    let builder =
                        TaskBuilder::<DAVoteCollectionTypes<TYPES, I>>::new(name.to_string())
                            .register_event_stream(self.event_stream.clone(), filter)
                            .await
                            .register_registry(&mut self.registry.clone())
                            .await
                            .register_state(state)
                            .register_event_handler(handle_event);
                    let id = builder.get_task_id().unwrap();
                    let stream_id = builder.get_stream_id().unwrap();
                    let _task =
                        async_spawn(
                            async move { DAVoteCollectionTypes::build(builder).launch().await },
                        );
                    self.vote_collector = Some((view, id, stream_id));
                } else if let Some((_, _, stream_id)) = self.vote_collector {
                    self.event_stream
                        .direct_message(stream_id, HotShotEvent::DAVoteRecv(vote))
                        .await;
                };
            }
            HotShotEvent::ViewChange(view) => {
                if *self.cur_view >= *view {
                    return None;
                }

                if *view - *self.cur_view > 1 {
                    error!("View changed by more than 1 going to view {:?}", view);
                }
                self.cur_view = view;

                // Inject view info into network
                let is_da = self
                    .da_membership
                    .get_committee(self.cur_view + 1)
                    .contains(&self.public_key);

                if is_da {
                    debug!("Polling for DA proposals for view {}", *self.cur_view + 1);
                    self.da_network
                        .inject_consensus_info(ConsensusIntentEvent::PollForProposal(
                            *self.cur_view + 1,
                        ))
                        .await;
                }
                if self.da_membership.get_leader(self.cur_view + 3) == self.public_key {
                    debug!("Polling for transactions for view {}", *self.cur_view + 3);
                    self.da_network
                        .inject_consensus_info(ConsensusIntentEvent::PollForTransactions(
                            *self.cur_view + 3,
                        ))
                        .await;
                }

                // If we are not the next leader (DA leader for this view) immediately exit
                if self.da_membership.get_leader(self.cur_view + 1) != self.public_key {
                    // panic!("We are not the DA leader for view {}", *self.cur_view + 1);
                    return None;
                }
                debug!("Polling for DA votes for view {}", *self.cur_view + 1);

                // Start polling for DA votes for the "next view"
                self.da_network
                    .inject_consensus_info(ConsensusIntentEvent::PollForVotes(*self.cur_view + 1))
                    .await;

                return None;
            }
<<<<<<< HEAD
            HotShotEvent::BlockReady(block, view) => {
                self.da_network
                    .inject_consensus_info(ConsensusIntentEvent::CancelPollForTransactions(*view))
                    .await;

                let payload_commitment = block.commit();
                let signature =
                    TYPES::SignatureKey::sign(&self.private_key, payload_commitment.as_ref());
=======
            HotShotEvent::BlockReady(payload, metadata, view) => {
                self.committee_exchange
                    .network()
                    .inject_consensus_info(ConsensusIntentEvent::CancelPollForTransactions(*view))
                    .await;

                let payload_commitment = payload.commit();
                let signature = self
                    .committee_exchange
                    .sign_da_proposal(&payload_commitment);
                // TODO (Keyao) Fix the payload sending and receiving for the DA proposal.
                // <https://github.com/EspressoSystems/HotShot/issues/2026>
>>>>>>> 06b46797
                let data: DAProposal<TYPES> = DAProposal {
                    block_payload: payload.clone(),
                    // Upon entering a new view we want to send a DA Proposal for the next view -> Is it always the case that this is cur_view + 1?
                    view_number: view,
                };
                debug!("Sending DA proposal for view {:?}", data.view_number);

                let message = Proposal {
                    data,
                    signature,
                    _pd: PhantomData,
                };

                self.event_stream
                    .publish(HotShotEvent::SendPayloadCommitmentAndMetadata(
                        payload_commitment,
                        metadata,
                    ))
                    .await;
                self.event_stream
                    .publish(HotShotEvent::DAProposalSend(
                        message.clone(),
                        self.public_key.clone(),
                    ))
                    .await;
            }

            HotShotEvent::Timeout(view) => {
                self.da_network
                    .inject_consensus_info(ConsensusIntentEvent::CancelPollForVotes(*view))
                    .await;
            }

            HotShotEvent::Shutdown => {
                error!("Shutting down because of shutdown signal!");
                return Some(HotShotTaskCompleted::ShutDown);
            }
            _ => {
                error!("unexpected event {:?}", event);
            }
        }
        None
    }

    /// Filter the DA event.
    pub fn filter(event: &HotShotEvent<TYPES>) -> bool {
        matches!(
            event,
            HotShotEvent::DAProposalRecv(_, _)
                | HotShotEvent::DAVoteRecv(_)
                | HotShotEvent::Shutdown
                | HotShotEvent::BlockReady(_, _, _)
                | HotShotEvent::Timeout(_)
                | HotShotEvent::ViewChange(_)
        )
    }
}

/// task state implementation for DA Task
impl<TYPES: NodeType, I: NodeImplementation<TYPES>, A: ConsensusApi<TYPES, I> + 'static> TS
    for DATaskState<TYPES, I, A>
{
}

/// Type alias for DA Vote Collection Types
pub type DAVoteCollectionTypes<TYPES, I> = HSTWithEvent<
    ConsensusTaskError,
    HotShotEvent<TYPES>,
    ChannelStream<HotShotEvent<TYPES>>,
    DAVoteCollectionTaskState<TYPES, I>,
>;

/// Type alias for DA Task Types
pub type DATaskTypes<TYPES, I, A> = HSTWithEvent<
    ConsensusTaskError,
    HotShotEvent<TYPES>,
    ChannelStream<HotShotEvent<TYPES>>,
    DATaskState<TYPES, I, A>,
>;<|MERGE_RESOLUTION|>--- conflicted
+++ resolved
@@ -371,29 +371,16 @@
 
                 return None;
             }
-<<<<<<< HEAD
-            HotShotEvent::BlockReady(block, view) => {
+            HotShotEvent::BlockReady(payload, metadata, view) => {
                 self.da_network
                     .inject_consensus_info(ConsensusIntentEvent::CancelPollForTransactions(*view))
                     .await;
 
-                let payload_commitment = block.commit();
+                let payload_commitment = payload.commit();
                 let signature =
                     TYPES::SignatureKey::sign(&self.private_key, payload_commitment.as_ref());
-=======
-            HotShotEvent::BlockReady(payload, metadata, view) => {
-                self.committee_exchange
-                    .network()
-                    .inject_consensus_info(ConsensusIntentEvent::CancelPollForTransactions(*view))
-                    .await;
-
-                let payload_commitment = payload.commit();
-                let signature = self
-                    .committee_exchange
-                    .sign_da_proposal(&payload_commitment);
                 // TODO (Keyao) Fix the payload sending and receiving for the DA proposal.
                 // <https://github.com/EspressoSystems/HotShot/issues/2026>
->>>>>>> 06b46797
                 let data: DAProposal<TYPES> = DAProposal {
                     block_payload: payload.clone(),
                     // Upon entering a new view we want to send a DA Proposal for the next view -> Is it always the case that this is cur_view + 1?
