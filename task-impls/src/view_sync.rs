--- conflicted
+++ resolved
@@ -594,7 +594,7 @@
                     &self.public_key,
                     &self.private_key,
                 ) else {
-                    error!("Failed to sign view sync commit vote!");
+                    error!("Failed to sign ViewSyncCommitData!");
                     return (None, self);
                 };
                 let message = GeneralConsensusMessage::<TYPES>::ViewSyncCommitVote(vote);
@@ -820,15 +820,9 @@
                         .inject_consensus_info(ConsensusIntentEvent::PollForLatestQuorumProposal)
                         .await;
                     self.relay += 1;
-<<<<<<< HEAD
-                    match self.phase {
-                        ViewSyncPhase::None => {
-                            let Ok(vote) = ViewSyncPreCommitVote::<TYPES>::create_signed_vote(
-=======
                     match last_seen_certificate {
                         ViewSyncPhase::None | ViewSyncPhase::PreCommit | ViewSyncPhase::Commit => {
-                            let vote = ViewSyncPreCommitVote::<TYPES>::create_signed_vote(
->>>>>>> ee2e9d5d
+                            let Ok(vote) = ViewSyncPreCommitVote::<TYPES>::create_signed_vote(
                                 ViewSyncPreCommitData {
                                     relay: self.relay,
                                     round: self.next_view,
@@ -837,7 +831,7 @@
                                 &self.public_key,
                                 &self.private_key,
                             ) else {
-                                error!("Failed to sign vote!");
+                                error!("Failed to sign ViewSyncPreCommitData!");
                                 return (None, self);
                             };
                             let message =
@@ -849,53 +843,6 @@
                                     .await;
                             }
                         }
-<<<<<<< HEAD
-                        ViewSyncPhase::PreCommit => {
-                            let Ok(vote) = ViewSyncCommitVote::<TYPES>::create_signed_vote(
-                                ViewSyncCommitData {
-                                    relay: self.relay,
-                                    round: self.next_view,
-                                },
-                                self.next_view,
-                                &self.public_key,
-                                &self.private_key,
-                            ) else {
-                                error!("Failed to sign vote!");
-                                return (None, self);
-                            };
-                            let message =
-                                GeneralConsensusMessage::<TYPES>::ViewSyncCommitVote(vote);
-
-                            if let GeneralConsensusMessage::ViewSyncCommitVote(vote) = message {
-                                self.event_stream
-                                    .publish(HotShotEvent::ViewSyncCommitVoteSend(vote))
-                                    .await;
-                            }
-                        }
-                        ViewSyncPhase::Commit => {
-                            let Ok(vote) = ViewSyncFinalizeVote::<TYPES>::create_signed_vote(
-                                ViewSyncFinalizeData {
-                                    relay: self.relay,
-                                    round: self.next_view,
-                                },
-                                self.next_view,
-                                &self.public_key,
-                                &self.private_key,
-                            ) else {
-                                error!("Failed to sign vote!");
-                                return (None, self);
-                            };
-                            let message =
-                                GeneralConsensusMessage::<TYPES>::ViewSyncFinalizeVote(vote);
-
-                            if let GeneralConsensusMessage::ViewSyncFinalizeVote(vote) = message {
-                                self.event_stream
-                                    .publish(HotShotEvent::ViewSyncFinalizeVoteSend(vote))
-                                    .await;
-                            }
-                        }
-=======
->>>>>>> ee2e9d5d
                         ViewSyncPhase::Finalize => {
                             // This should never occur
                             unimplemented!()
