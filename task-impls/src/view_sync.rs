#![allow(clippy::module_name_repetitions)]
use crate::events::SequencingHotShotEvent;
use async_compatibility_layer::art::{async_sleep, async_spawn};
use commit::{Commitment, Committable};
use either::Either::{self, Left, Right};
use futures::FutureExt;
use hotshot_task::{
    event_stream::{ChannelStream, EventStream},
    task::{FilterEvent, HandleEvent, HotShotTaskCompleted, HotShotTaskTypes, TS},
    task_impls::{HSTWithEvent, TaskBuilder},
};
use hotshot_types::{
    traits::{
        election::{Membership, SignedCertificate},
        network::ConsensusIntentEvent,
    },
    vote::ViewSyncVoteAccumulator,
};

use bitvec::prelude::*;
use hotshot_task::global_registry::GlobalRegistry;
use hotshot_types::{
    certificate::ViewSyncCertificate,
    data::SequencingLeaf,
    message::{GeneralConsensusMessage, Message, Proposal, SequencingMessage},
    traits::{
        consensus_api::SequencingConsensusApi,
        election::{ConsensusExchange, ViewSyncExchangeType},
        network::CommunicationChannel,
        node_implementation::{NodeImplementation, NodeType, ViewSyncEx},
        signature_key::SignatureKey,
        state::ConsensusTime,
    },
    vote::{ViewSyncData, ViewSyncVote},
};
use snafu::Snafu;
use std::{collections::HashMap, marker::PhantomData, sync::Arc, time::Duration};
use tracing::{debug, error, instrument};
#[derive(PartialEq, PartialOrd, Clone, Debug, Eq, Hash)]
/// Phases of view sync
pub enum ViewSyncPhase {
    /// No phase; before the protocol has begun
    None,
    /// PreCommit phase
    PreCommit,
    /// Commit phase
    Commit,
    /// Finalize phase
    Finalize,
}

#[derive(Default)]
/// Information about view sync sub-tasks
pub struct ViewSyncTaskInfo {
    /// Id of the event stream of a certain task
    event_stream_id: usize,
}

#[derive(Snafu, Debug)]
/// Stub of a view sync error
pub struct ViewSyncTaskError {}

/// Main view sync task state
pub struct ViewSyncTaskState<
    TYPES: NodeType,
    I: NodeImplementation<
        TYPES,
        Leaf = SequencingLeaf<TYPES>,
        ConsensusMessage = SequencingMessage<TYPES, I>,
    >,
    A: SequencingConsensusApi<TYPES, SequencingLeaf<TYPES>, I> + 'static + std::clone::Clone,
> where
    ViewSyncEx<TYPES, I>: ConsensusExchange<
        TYPES,
        Message<TYPES, I>,
        Proposal = ViewSyncCertificate<TYPES>,
        Certificate = ViewSyncCertificate<TYPES>,
        Commitment = Commitment<ViewSyncData<TYPES>>,
    >,
{
    /// Registry to register sub tasks
    pub registry: GlobalRegistry,
    /// Event stream to publish events to
    pub event_stream: ChannelStream<SequencingHotShotEvent<TYPES, I>>,
    /// View HotShot is currently in
    pub current_view: TYPES::Time,
    /// View HotShot wishes to be in
    pub next_view: TYPES::Time,
    /// View sync exchange
    pub exchange: Arc<ViewSyncEx<TYPES, I>>,
    /// HotShot consensus API
    pub api: A,
    /// Our node id; for logging
    pub id: u64,

    /// How many timeouts we've seen in a row; is reset upon a successful view change
    pub num_timeouts_tracked: u64,

    /// Map of running replica tasks
    pub replica_task_map: HashMap<TYPES::Time, ViewSyncTaskInfo>,

    /// Map of running relay tasks
    pub relay_task_map: HashMap<TYPES::Time, ViewSyncTaskInfo>,

    /// Timeout duration for view sync rounds
    pub view_sync_timeout: Duration,

    /// Last view we garbage collected old tasks
    pub last_garbage_collected_view: TYPES::Time,
}

impl<
        TYPES: NodeType,
        I: NodeImplementation<
            TYPES,
            Leaf = SequencingLeaf<TYPES>,
            ConsensusMessage = SequencingMessage<TYPES, I>,
        >,
        A: SequencingConsensusApi<TYPES, SequencingLeaf<TYPES>, I> + 'static + std::clone::Clone,
    > TS for ViewSyncTaskState<TYPES, I, A>
where
    ViewSyncEx<TYPES, I>: ConsensusExchange<
        TYPES,
        Message<TYPES, I>,
        Proposal = ViewSyncCertificate<TYPES>,
        Certificate = ViewSyncCertificate<TYPES>,
        Commitment = Commitment<ViewSyncData<TYPES>>,
    >,
{
}

/// Types for the main view sync task
pub type ViewSyncTaskStateTypes<TYPES, I, A> = HSTWithEvent<
    ViewSyncTaskError,
    SequencingHotShotEvent<TYPES, I>,
    ChannelStream<SequencingHotShotEvent<TYPES, I>>,
    ViewSyncTaskState<TYPES, I, A>,
>;

/// State of a view sync replica task
pub struct ViewSyncReplicaTaskState<
    TYPES: NodeType,
    I: NodeImplementation<
        TYPES,
        Leaf = SequencingLeaf<TYPES>,
        ConsensusMessage = SequencingMessage<TYPES, I>,
    >,
    A: SequencingConsensusApi<TYPES, SequencingLeaf<TYPES>, I> + 'static,
> where
    ViewSyncEx<TYPES, I>: ConsensusExchange<
        TYPES,
        Message<TYPES, I>,
        Proposal = ViewSyncCertificate<TYPES>,
        Certificate = ViewSyncCertificate<TYPES>,
        Commitment = Commitment<ViewSyncData<TYPES>>,
    >,
{
    /// Timeout for view sync rounds
    pub view_sync_timeout: Duration,
    /// Current round HotShot is in
    pub current_view: TYPES::Time,
    /// Round HotShot wishes to be in
    pub next_view: TYPES::Time,
    /// The last seen phase of the view sync protocol
    pub phase: ViewSyncPhase,
    /// The relay index we are currently on
    pub relay: u64,
    /// Whether we have seen a finalized certificate
    pub finalized: bool,
    /// Whether we have already sent a view change event for `next_view`
    pub sent_view_change_event: bool,
    /// Our node id; for logging
    pub id: u64,

    /// View sync exchange
    pub exchange: Arc<ViewSyncEx<TYPES, I>>,
    /// HotShot consensus API
    pub api: A,
    /// Event stream to publish events to
    pub event_stream: ChannelStream<SequencingHotShotEvent<TYPES, I>>,
}

impl<
        TYPES: NodeType,
        I: NodeImplementation<
            TYPES,
            Leaf = SequencingLeaf<TYPES>,
            ConsensusMessage = SequencingMessage<TYPES, I>,
        >,
        A: SequencingConsensusApi<TYPES, SequencingLeaf<TYPES>, I> + 'static,
    > TS for ViewSyncReplicaTaskState<TYPES, I, A>
where
    ViewSyncEx<TYPES, I>: ConsensusExchange<
        TYPES,
        Message<TYPES, I>,
        Proposal = ViewSyncCertificate<TYPES>,
        Certificate = ViewSyncCertificate<TYPES>,
        Commitment = Commitment<ViewSyncData<TYPES>>,
    >,
{
}

/// Types for view sync replica state
pub type ViewSyncReplicaTaskStateTypes<TYPES, I, A> = HSTWithEvent<
    ViewSyncTaskError,
    SequencingHotShotEvent<TYPES, I>,
    ChannelStream<SequencingHotShotEvent<TYPES, I>>,
    ViewSyncReplicaTaskState<TYPES, I, A>,
>;

/// State of a view sync relay task
pub struct ViewSyncRelayTaskState<
    TYPES: NodeType,
    I: NodeImplementation<
        TYPES,
        Leaf = SequencingLeaf<TYPES>,
        ConsensusMessage = SequencingMessage<TYPES, I>,
    >,
> {
    /// Event stream to publish events to
    pub event_stream: ChannelStream<SequencingHotShotEvent<TYPES, I>>,
    /// View sync exchange
    pub exchange: Arc<ViewSyncEx<TYPES, I>>,
    /// Vote accumulator
    #[allow(clippy::type_complexity)]
    pub accumulator: Either<
        <ViewSyncCertificate<TYPES> as SignedCertificate<
            TYPES,
            TYPES::Time,
            TYPES::VoteTokenType,
            Commitment<ViewSyncData<TYPES>>,
        >>::VoteAccumulator,
        ViewSyncCertificate<TYPES>,
    >,
    /// Our node id; for logging
    pub id: u64,
}

impl<
        TYPES: NodeType,
        I: NodeImplementation<
            TYPES,
            Leaf = SequencingLeaf<TYPES>,
            ConsensusMessage = SequencingMessage<TYPES, I>,
        >,
    > TS for ViewSyncRelayTaskState<TYPES, I>
{
}

/// Types used by the view sync relay task
pub type ViewSyncRelayTaskStateTypes<TYPES, I> = HSTWithEvent<
    ViewSyncTaskError,
    SequencingHotShotEvent<TYPES, I>,
    ChannelStream<SequencingHotShotEvent<TYPES, I>>,
    ViewSyncRelayTaskState<TYPES, I>,
>;

impl<
        TYPES: NodeType,
        I: NodeImplementation<
            TYPES,
            Leaf = SequencingLeaf<TYPES>,
            ConsensusMessage = SequencingMessage<TYPES, I>,
        >,
        A: SequencingConsensusApi<TYPES, SequencingLeaf<TYPES>, I> + 'static + std::clone::Clone,
    > ViewSyncTaskState<TYPES, I, A>
where
    ViewSyncEx<TYPES, I>: ConsensusExchange<
        TYPES,
        Message<TYPES, I>,
        Proposal = ViewSyncCertificate<TYPES>,
        Certificate = ViewSyncCertificate<TYPES>,
        Commitment = Commitment<ViewSyncData<TYPES>>,
    >,
{
    #[instrument(skip_all, fields(id = self.id, view = *self.current_view), name = "View Sync Main Task", level = "error")]
    /// Handles incoming events for the main view sync task
    pub async fn handle_event(&mut self, event: SequencingHotShotEvent<TYPES, I>) {
        match &event {
            SequencingHotShotEvent::ViewSyncCertificateRecv(message) => {
                let (certificate_internal, last_seen_certificate) = match &message.data {
                    ViewSyncCertificate::PreCommit(certificate_internal) => {
                        (certificate_internal, ViewSyncPhase::PreCommit)
                    }
                    ViewSyncCertificate::Commit(certificate_internal) => {
                        (certificate_internal, ViewSyncPhase::Commit)
                    }
                    ViewSyncCertificate::Finalize(certificate_internal) => {
                        (certificate_internal, ViewSyncPhase::Finalize)
                    }
                };
                error!(
                    "Received view sync cert for phase {:?}",
                    last_seen_certificate
                );

                // This certificate is old, we can throw it away
                // If next view = cert round, then that means we should already have a task running for it
                if self.current_view > certificate_internal.round {
                    debug!("Already in a higher view than the view sync message");
                    return;
                }

                if let Some(replica_task) = self.replica_task_map.get(&certificate_internal.round) {
                    // Forward event then return
                    debug!("Forwarding message");
                    self.event_stream
                        .direct_message(replica_task.event_stream_id, event)
                        .await;
                    return;
                }

                // We do not have a replica task already running, so start one
                let mut replica_state: ViewSyncReplicaTaskState<TYPES, I, A> =
                    ViewSyncReplicaTaskState {
                        current_view: certificate_internal.round,
                        next_view: certificate_internal.round,
                        relay: 0,
                        finalized: false,
                        sent_view_change_event: false,
                        phase: ViewSyncPhase::None,
                        exchange: self.exchange.clone(),
                        api: self.api.clone(),
                        event_stream: self.event_stream.clone(),
                        view_sync_timeout: self.view_sync_timeout,
                        id: self.id,
                    };

                let result = replica_state.handle_event(event.clone()).await;

                if result.0 == Some(HotShotTaskCompleted::ShutDown) {
                    // The protocol has finished
                    return;
                }

                replica_state = result.1;

                let name = format!(
                    "View Sync Replica Task: Attempting to enter view {:?} from view {:?}",
                    self.next_view, self.current_view
                );

                let replica_handle_event = HandleEvent(Arc::new(
                    move |event, state: ViewSyncReplicaTaskState<TYPES, I, A>| {
                        async move { state.handle_event(event).await }.boxed()
                    },
                ));

                let filter = FilterEvent::default();
                let builder = TaskBuilder::<ViewSyncReplicaTaskStateTypes<TYPES, I, A>>::new(name)
                    .register_event_stream(replica_state.event_stream.clone(), filter)
                    .await
                    .register_registry(&mut self.registry.clone())
                    .await
                    .register_state(replica_state)
                    .register_event_handler(replica_handle_event);

                let event_stream_id = builder.get_stream_id().unwrap();

                self.replica_task_map.insert(
                    certificate_internal.round,
                    ViewSyncTaskInfo { event_stream_id },
                );

                let _view_sync_replica_task = async_spawn(async move {
                    ViewSyncReplicaTaskStateTypes::build(builder).launch().await
                });
            }

            SequencingHotShotEvent::ViewSyncVoteRecv(vote) => {
                let vote_internal = match vote {
                    ViewSyncVote::PreCommit(vote_internal)
                    | ViewSyncVote::Commit(vote_internal)
                    | ViewSyncVote::Finalize(vote_internal) => vote_internal,
                };

                if let Some(relay_task) = self.relay_task_map.get(&vote_internal.round) {
                    // Forward event then return
                    self.event_stream
                        .direct_message(relay_task.event_stream_id, event)
                        .await;
                    return;
                }

                // We do not have a relay task already running, so start one

                if !self
                    .exchange
                    .is_leader(vote_internal.round + vote_internal.relay)
                {
                    // TODO ED This will occur because everyone is pulling down votes for now. Will be fixed in `https://github.com/EspressoSystems/HotShot/issues/1471`
                    debug!("View sync vote sent to wrong leader");
                    return;
                }

                let new_accumulator = ViewSyncVoteAccumulator {
                    pre_commit_vote_outcomes: HashMap::new(),
                    commit_vote_outcomes: HashMap::new(),
                    finalize_vote_outcomes: HashMap::new(),

                    success_threshold: self.exchange.success_threshold(),
                    failure_threshold: self.exchange.failure_threshold(),

                    sig_lists: Vec::new(),
                    signers: bitvec![0; self.exchange.total_nodes()],
                    phantom: PhantomData,
                };

                let mut relay_state = ViewSyncRelayTaskState {
                    event_stream: self.event_stream.clone(),
                    exchange: self.exchange.clone(),
                    accumulator: either::Left(new_accumulator),
                    id: self.id,
                };

                let result = relay_state.handle_event(event.clone()).await;

                if result.0 == Some(HotShotTaskCompleted::ShutDown) {
                    // The protocol has finished
                    return;
                }

                relay_state = result.1;

                let name = format!("View Sync Relay Task for view {:?}", vote_internal.round);

                let relay_handle_event = HandleEvent(Arc::new(
                    move |event, state: ViewSyncRelayTaskState<TYPES, I>| {
                        async move { state.handle_event(event).await }.boxed()
                    },
                ));

                let filter = FilterEvent::default();
                let builder = TaskBuilder::<ViewSyncRelayTaskStateTypes<TYPES, I>>::new(name)
                    .register_event_stream(relay_state.event_stream.clone(), filter)
                    .await
                    .register_registry(&mut self.registry.clone())
                    .await
                    .register_state(relay_state)
                    .register_event_handler(relay_handle_event);

                let event_stream_id = builder.get_stream_id().unwrap();

                self.relay_task_map
                    .insert(vote_internal.round, ViewSyncTaskInfo { event_stream_id });
                let _view_sync_relay_task = async_spawn(async move {
                    ViewSyncRelayTaskStateTypes::build(builder).launch().await
                });
            }

            &SequencingHotShotEvent::ViewChange(new_view) => {
                let new_view = TYPES::Time::new(*new_view);
                if self.current_view < new_view {
                    debug!(
                        "Change from view {} to view {} in view sync task",
                        *self.current_view, *new_view
                    );

                    self.current_view = new_view;
                    self.next_view = self.current_view;
                    self.num_timeouts_tracked = 0;

                    // Garbage collect old tasks
                    // We could put this into a separate async task, but that would require making several fields on ViewSyncTaskState thread-safe and harm readability.  In the common case this will have zero tasks to clean up.
                    for i in *self.last_garbage_collected_view..*self.current_view {
                        if let Some((_key, replica_task_info)) =
                            self.replica_task_map.remove_entry(&TYPES::Time::new(i))
                        {
                            self.event_stream
                                .direct_message(
                                    replica_task_info.event_stream_id,
                                    SequencingHotShotEvent::Shutdown,
                                )
                                .await;
                        }
                        if let Some((_key, relay_task_info)) =
                            self.relay_task_map.remove_entry(&TYPES::Time::new(i))
                        {
                            self.event_stream
                                .direct_message(
                                    relay_task_info.event_stream_id,
                                    SequencingHotShotEvent::Shutdown,
                                )
                                .await;
                        }
                    }

                    self.last_garbage_collected_view = self.current_view - 1;
                }
            }
            &SequencingHotShotEvent::Timeout(view_number) => {
                // This is an old timeout and we can ignore it
                if view_number < TYPES::Time::new(*self.current_view) {
                    return;
                }

                self.num_timeouts_tracked += 1;
                error!(
                    "Num timeouts tracked is {}. View {} timed out",
                    self.num_timeouts_tracked, *view_number
                );

                if self.num_timeouts_tracked > 3 {
                    error!("Too many timeouts!  This shouldn't happen");
                }

                // TODO ED Make this a configurable variable
<<<<<<< HEAD
                if self.num_timeouts_tracked > 2 {
=======
                if self.num_timeouts_tracked == 2 {
                    error!(
                        "Starting view sync protocol; attempting to sync on view {}",
                        *view_number + 1
                    );
>>>>>>> e86fbc49
                    // Start polling for view sync certificates
                    self.exchange
                        .network()
                        .inject_consensus_info(ConsensusIntentEvent::PollForViewSyncCertificate(
                            *view_number + 1,
                        ))
                        .await;

                    self.exchange
                        .network()
                        .inject_consensus_info(ConsensusIntentEvent::PollForViewSyncVotes(
                            *view_number + 1,
                        ))
                        .await;
                    // panic!("Starting view sync!");
                    // Spawn replica task
                    let next_view = *view_number + 1;
                    // Subscribe to the view after we are leader since we know we won't propose in the next view if we are leader.
                    let subscribe_view = if self.exchange.is_leader(TYPES::Time::new(next_view)) {
                        next_view + 1
                    } else {
                        next_view
                    };
                    // Subscribe to the next view just in case there is progress being made
                    self.exchange
                        .network()
                        .inject_consensus_info(ConsensusIntentEvent::PollForProposal(
                            subscribe_view,
                        ))
                        .await;

                    self.exchange
                        .network()
                        .inject_consensus_info(ConsensusIntentEvent::PollForDAC(subscribe_view))
                        .await;

                    let mut replica_state = ViewSyncReplicaTaskState {
                        current_view: self.current_view,
                        next_view: TYPES::Time::new(next_view),
                        relay: 0,
                        finalized: false,
                        sent_view_change_event: false,
                        phase: ViewSyncPhase::None,
                        exchange: self.exchange.clone(),
                        api: self.api.clone(),
                        event_stream: self.event_stream.clone(),
                        view_sync_timeout: self.view_sync_timeout,
                        id: self.id,
                    };

                    // TODO ED Make all these view numbers into a single variable to avoid errors
                    let result = replica_state
                        .handle_event(SequencingHotShotEvent::ViewSyncTrigger(view_number + 1))
                        .await;

                    if result.0 == Some(HotShotTaskCompleted::ShutDown) {
                        // The protocol has finished
                        return;
                    }

                    replica_state = result.1;

                    let name = format!(
                        "View Sync Replica Task: Attempting to enter view {:?} from view {:?}",
                        *view_number + 1,
                        *view_number
                    );

                    let replica_handle_event = HandleEvent(Arc::new(
                        move |event, state: ViewSyncReplicaTaskState<TYPES, I, A>| {
                            async move { state.handle_event(event).await }.boxed()
                        },
                    ));

                    let filter = FilterEvent(Arc::new(Self::filter));
                    let builder =
                        TaskBuilder::<ViewSyncReplicaTaskStateTypes<TYPES, I, A>>::new(name)
                            .register_event_stream(replica_state.event_stream.clone(), filter)
                            .await
                            .register_registry(&mut self.registry.clone())
                            .await
                            .register_state(replica_state)
                            .register_event_handler(replica_handle_event);

                    let event_stream_id = builder.get_stream_id().unwrap();

                    self.replica_task_map.insert(
                        TYPES::Time::new(*view_number + 1),
                        ViewSyncTaskInfo { event_stream_id },
                    );

                    let _view_sync_replica_task = async_spawn(async move {
                        ViewSyncReplicaTaskStateTypes::build(builder).launch().await
                    });
                } else {
                    // If this is the first timeout we've seen advance to the next view
                    self.current_view = view_number;
                    self.event_stream
                        .publish(SequencingHotShotEvent::ViewChange(TYPES::Time::new(
                            *self.current_view,
                        )))
                        .await;
                }
            }

            _ => {}
        }
    }

    /// Filter view sync related events.
    pub fn filter(event: &SequencingHotShotEvent<TYPES, I>) -> bool {
        matches!(
            event,
            SequencingHotShotEvent::ViewSyncCertificateRecv(_)
                | SequencingHotShotEvent::ViewSyncVoteRecv(_)
                | SequencingHotShotEvent::Shutdown
                | SequencingHotShotEvent::Timeout(_)
                | SequencingHotShotEvent::ViewSyncTimeout(_, _, _)
                | SequencingHotShotEvent::ViewChange(_)
        )
    }
}

impl<
        TYPES: NodeType,
        I: NodeImplementation<
            TYPES,
            Leaf = SequencingLeaf<TYPES>,
            ConsensusMessage = SequencingMessage<TYPES, I>,
        >,
        A: SequencingConsensusApi<TYPES, SequencingLeaf<TYPES>, I> + 'static,
    > ViewSyncReplicaTaskState<TYPES, I, A>
where
    ViewSyncEx<TYPES, I>: ConsensusExchange<
        TYPES,
        Message<TYPES, I>,
        Proposal = ViewSyncCertificate<TYPES>,
        Certificate = ViewSyncCertificate<TYPES>,
        Commitment = Commitment<ViewSyncData<TYPES>>,
    >,
{
    #[instrument(skip_all, fields(id = self.id, view = *self.current_view), name = "View Sync Replica Task", level = "error")]
    /// Handle incoming events for the view sync replica task
    pub async fn handle_event(
        mut self,
        event: SequencingHotShotEvent<TYPES, I>,
    ) -> (
        std::option::Option<HotShotTaskCompleted>,
        ViewSyncReplicaTaskState<TYPES, I, A>,
    ) {
        match event {
            SequencingHotShotEvent::ViewSyncCertificateRecv(message) => {
                let (certificate_internal, last_seen_certificate) = match message.data.clone() {
                    ViewSyncCertificate::PreCommit(certificate_internal) => {
                        (certificate_internal, ViewSyncPhase::PreCommit)
                    }
                    ViewSyncCertificate::Commit(certificate_internal) => {
                        (certificate_internal, ViewSyncPhase::Commit)
                    }
                    ViewSyncCertificate::Finalize(certificate_internal) => {
                        (certificate_internal, ViewSyncPhase::Finalize)
                    }
                };

                // Ignore certificate if it is for an older round
                if certificate_internal.round < self.next_view {
                    error!("We're already in a higher round");

                    return (None, self);
                }

                let relay_key = self
                    .exchange
                    .get_leader(certificate_internal.round + certificate_internal.relay);

                if !relay_key.validate(&message.signature, message.data.commit().as_ref()) {
                    error!("Key does not validate for certificate sender");
                    return (None, self);
                }

                // If certificate is not valid, return current state
                if !self
                    .exchange
                    .is_valid_view_sync_cert(message.data.clone(), certificate_internal.round)
                {
                    error!("Not valid view sync cert! {:?}", message.data);

                    return (None, self);
                }

                // If certificate is for a higher round shutdown this task
                // since another task should have been started for the higher round
                // TODO ED Perhaps in the future this should return an error giving more
                // context
                if certificate_internal.round > self.next_view {
                    return (Some(HotShotTaskCompleted::ShutDown), self);
                }

                // Ignore if the certificate is for an already seen phase
                if last_seen_certificate <= self.phase {
                    return (None, self);
                }

                self.phase = last_seen_certificate;

                // Send ViewChange event if necessary
                if self.phase >= ViewSyncPhase::Commit && !self.sent_view_change_event {
                    error!("VIEW SYNC UPDATING VIEW TO {}", *self.next_view);
                    self.event_stream
                        .publish(SequencingHotShotEvent::ViewChange(TYPES::Time::new(
                            *self.next_view,
                        )))
                        .await;
                    self.sent_view_change_event = true;
                }

                // The protocol has ended
                if self.phase == ViewSyncPhase::Finalize {
                    self.exchange
                        .network()
                        .inject_consensus_info(
                            ConsensusIntentEvent::CancelPollForViewSyncCertificate(*self.next_view),
                        )
                        .await;
                    self.exchange
                        .network()
                        .inject_consensus_info(ConsensusIntentEvent::CancelPollForViewSyncVotes(
                            *self.next_view,
                        ))
                        .await;
                    return ((Some(HotShotTaskCompleted::ShutDown)), self);
                }

                if certificate_internal.relay > self.relay {
                    self.relay = certificate_internal.relay;
                }

                // TODO ED Assuming that nodes must have stake for the view they are voting to enter
                let maybe_vote_token = self
                    .exchange
                    .membership()
                    .make_vote_token(self.next_view, self.exchange.private_key());

                match maybe_vote_token {
                    Ok(Some(vote_token)) => {
                        let message = match self.phase {
                            ViewSyncPhase::None => unimplemented!(),
                            ViewSyncPhase::PreCommit => self.exchange.create_commit_message::<I>(
                                self.next_view,
                                self.relay,
                                vote_token.clone(),
                            ),
                            ViewSyncPhase::Commit => self.exchange.create_finalize_message::<I>(
                                self.next_view,
                                self.relay,
                                vote_token.clone(),
                            ),
                            // Should never hit this
                            ViewSyncPhase::Finalize => unimplemented!(),
                        };

                        if let GeneralConsensusMessage::ViewSyncVote(vote) = message {
                            // error!("Sending vs vote {:?}", vote.clone());

                            self.event_stream
                                .publish(SequencingHotShotEvent::ViewSyncVoteSend(vote))
                                .await;
                        }

                        // Send to the first relay after sending to k_th relay
                        if self.relay > 0 {
                            let message = match self.phase {
                                ViewSyncPhase::None => unimplemented!(),
                                ViewSyncPhase::PreCommit => {
                                    self.exchange.create_precommit_message::<I>(
                                        self.next_view,
                                        0,
                                        vote_token.clone(),
                                    )
                                }
                                ViewSyncPhase::Commit => self.exchange.create_commit_message::<I>(
                                    self.next_view,
                                    0,
                                    vote_token.clone(),
                                ),
                                ViewSyncPhase::Finalize => unimplemented!(),
                            };
                            // error!("Sending vs vote {:?}", message.clone());
                            if let GeneralConsensusMessage::ViewSyncVote(vote) = message {
                                // error!("Sending vs vote {:?}", vote.clone());

                                self.event_stream
                                    .publish(SequencingHotShotEvent::ViewSyncVoteSend(vote))
                                    .await;
                            }
                        }

                        // TODO ED Add event to shutdown this task if a view is completed
                        async_spawn({
                            let stream = self.event_stream.clone();
                            let phase = self.phase.clone();
                            async move {
                                async_sleep(self.view_sync_timeout).await;
                                error!("Vote sending timed out in ViewSyncCertificateRecv");
                                stream
                                    .publish(SequencingHotShotEvent::ViewSyncTimeout(
                                        TYPES::Time::new(*self.next_view),
                                        self.relay,
                                        phase,
                                    ))
                                    .await;
                            }
                        });

                        return (None, self);
                    }
                    Ok(None) => {
                        debug!(
                            "We were not chosen for committee on view {}",
                            *self.next_view
                        );
                        return (None, self);
                    }
                    Err(_) => {
                        error!("Problem generating vote token");
                        return (None, self);
                    }
                }
            }

            SequencingHotShotEvent::ViewSyncTrigger(view_number) => {
                if self.next_view != TYPES::Time::new(*view_number) {
                    error!("Unexpected view number to triger view sync");
                    return (None, self);
                }
                let maybe_vote_token = self
                    .exchange
                    .membership()
                    .make_vote_token(self.next_view, self.exchange.private_key());

                match maybe_vote_token {
                    Ok(Some(vote_token)) => {
                        let message = self.exchange.create_precommit_message::<I>(
                            self.next_view,
                            self.relay,
                            vote_token.clone(),
                        );

                        if let GeneralConsensusMessage::ViewSyncVote(vote) = message {
                            debug!(
                                "Sending precommit vote to start protocol for next view = {}",
                                *vote.round()
                            );
                            // error!("Sending vs vote {:?}", vote.clone());

                            self.event_stream
                                .publish(SequencingHotShotEvent::ViewSyncVoteSend(vote))
                                .await;
                        }

                        // TODO ED Add event to shutdown this task
                        async_spawn({
                            let stream = self.event_stream.clone();
                            async move {
                                async_sleep(self.view_sync_timeout).await;
                                error!("Vote sending timed out in ViewSyncTrigger");
                                stream
                                    .publish(SequencingHotShotEvent::ViewSyncTimeout(
                                        TYPES::Time::new(*self.next_view),
                                        self.relay,
                                        ViewSyncPhase::None,
                                    ))
                                    .await;
                            }
                        });
                        return (None, self);
                    }
                    Ok(None) => {
                        debug!("We were not chosen for committee on view {}", *view_number);
                        return (None, self);
                    }
                    Err(_) => {
                        error!("Problem generating vote token");
                        return (None, self);
                    }
                }
            }

            SequencingHotShotEvent::ViewSyncTimeout(round, relay, last_seen_certificate) => {
                // Shouldn't ever receive a timeout for a relay higher than ours
                if TYPES::Time::new(*round) == self.next_view
                    && relay == self.relay
                    && last_seen_certificate == self.phase
                {
                    let maybe_vote_token = self
                        .exchange
                        .membership()
                        .make_vote_token(self.next_view, self.exchange.private_key());

                    match maybe_vote_token {
                        Ok(Some(vote_token)) => {
                            self.relay += 1;
                            let message = match self.phase {
                                ViewSyncPhase::None => self.exchange.create_precommit_message::<I>(
                                    self.next_view,
                                    self.relay,
                                    vote_token.clone(),
                                ),
                                ViewSyncPhase::PreCommit => {
                                    self.exchange.create_commit_message::<I>(
                                        self.next_view,
                                        self.relay,
                                        vote_token.clone(),
                                    )
                                }
                                ViewSyncPhase::Commit => {
                                    self.exchange.create_finalize_message::<I>(
                                        self.next_view,
                                        self.relay,
                                        vote_token.clone(),
                                    )
                                }
                                ViewSyncPhase::Finalize => unimplemented!(),
                            };

                            if let GeneralConsensusMessage::ViewSyncVote(vote) = message {
                                self.event_stream
                                    .publish(SequencingHotShotEvent::ViewSyncVoteSend(vote))
                                    .await;
                            }

                            // TODO ED Add event to shutdown this task
                            async_spawn({
                                let stream = self.event_stream.clone();
                                async move {
                                    async_sleep(self.view_sync_timeout).await;
                                    error!("Vote sending timed out in ViewSyncTimeout");
                                    stream
                                        .publish(SequencingHotShotEvent::ViewSyncTimeout(
                                            TYPES::Time::new(*self.next_view),
                                            self.relay,
                                            last_seen_certificate,
                                        ))
                                        .await;
                                }
                            });
                            return (None, self);
                        }
                        Ok(None) | Err(_) => return (None, self),
                    }
                }
            }
            _ => return (None, self),
        }
        (None, self)
    }
}

impl<
        TYPES: NodeType,
        I: NodeImplementation<
            TYPES,
            Leaf = SequencingLeaf<TYPES>,
            ConsensusMessage = SequencingMessage<TYPES, I>,
        >,
    > ViewSyncRelayTaskState<TYPES, I>
where
    ViewSyncEx<TYPES, I>: ConsensusExchange<
        TYPES,
        Message<TYPES, I>,
        Proposal = ViewSyncCertificate<TYPES>,
        Certificate = ViewSyncCertificate<TYPES>,
        Commitment = Commitment<ViewSyncData<TYPES>>,
    >,
{
    /// Handles incoming events for the view sync relay task
    #[instrument(skip_all, fields(id = self.id), name = "View Sync Relay Task", level = "error")]
    pub async fn handle_event(
        mut self,
        event: SequencingHotShotEvent<TYPES, I>,
    ) -> (
        std::option::Option<HotShotTaskCompleted>,
        ViewSyncRelayTaskState<TYPES, I>,
    ) {
        match event {
            SequencingHotShotEvent::ViewSyncVoteRecv(vote) => {
                if self.accumulator.is_right() {
                    return (Some(HotShotTaskCompleted::ShutDown), self);
                }

                let (vote_internal, phase) = match vote.clone() {
                    ViewSyncVote::PreCommit(vote_internal) => {
                        (vote_internal, ViewSyncPhase::PreCommit)
                    }
                    ViewSyncVote::Commit(vote_internal) => (vote_internal, ViewSyncPhase::Commit),
                    ViewSyncVote::Finalize(vote_internal) => {
                        (vote_internal, ViewSyncPhase::Finalize)
                    }
                };

                debug!(
                    "Recved vote for next view {}, and relay {}, and phase {:?}",
                    *vote_internal.round, vote_internal.relay, phase
                );

                // Ignore this vote if we are not the correct relay
                if !self
                    .exchange
                    .is_leader(vote_internal.round + vote_internal.relay)
                {
                    debug!("We are not the correct relay");
                    return (None, self);
                }

                let view_sync_data = ViewSyncData::<TYPES> {
                    round: vote_internal.round,
                    relay: self.exchange.public_key().to_bytes(),
                }
                .commit();

                debug!(
                    "Accumulating view sync vote {} relay {}",
                    *vote_internal.round, vote_internal.relay
                );

                let accumulator = self.exchange.accumulate_vote(
                    self.accumulator.left().unwrap(),
                    &vote,
                    &view_sync_data,
                );

                self.accumulator = match accumulator {
                    Left(new_accumulator) => Either::Left(new_accumulator),
                    Right(certificate) => {
                        let signature =
                            self.exchange.sign_certificate_proposal(certificate.clone());
                        let message = Proposal {
                            data: certificate.clone(),
                            signature,
                        };
                        self.event_stream
                            .publish(SequencingHotShotEvent::ViewSyncCertificateSend(
                                message,
                                self.exchange.public_key().clone(),
                            ))
                            .await;

                        // Reset accumulator for new certificate
                        let new_accumulator = ViewSyncVoteAccumulator {
                            pre_commit_vote_outcomes: HashMap::new(),
                            commit_vote_outcomes: HashMap::new(),
                            finalize_vote_outcomes: HashMap::new(),

                            success_threshold: self.exchange.success_threshold(),
                            failure_threshold: self.exchange.failure_threshold(),

                            sig_lists: Vec::new(),
                            signers: bitvec![0; self.exchange.total_nodes()],
                            phantom: PhantomData,
                        };
                        either::Left(new_accumulator)
                    }
                };

                if phase == ViewSyncPhase::Finalize {
                    (Some(HotShotTaskCompleted::ShutDown), self)
                } else {
                    (None, self)
                }
            }
            _ => (None, self),
        }
    }
}<|MERGE_RESOLUTION|>--- conflicted
+++ resolved
@@ -505,15 +505,7 @@
                 }
 
                 // TODO ED Make this a configurable variable
-<<<<<<< HEAD
                 if self.num_timeouts_tracked > 2 {
-=======
-                if self.num_timeouts_tracked == 2 {
-                    error!(
-                        "Starting view sync protocol; attempting to sync on view {}",
-                        *view_number + 1
-                    );
->>>>>>> e86fbc49
                     // Start polling for view sync certificates
                     self.exchange
                         .network()
