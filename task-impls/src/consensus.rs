--- conflicted
+++ resolved
@@ -276,20 +276,8 @@
     (None, state)
 }
 
-<<<<<<< HEAD
-impl<
-        TYPES: NodeType<BlockPayload = VIDBlockPayload, Transaction = VIDTransaction>,
-        I: NodeImplementation<TYPES>,
-        A: ConsensusApi<TYPES, I> + 'static,
-    > ConsensusTaskState<TYPES, I, A>
-=======
 impl<TYPES: NodeType, I: NodeImplementation<TYPES>, A: ConsensusApi<TYPES, I> + 'static>
     ConsensusTaskState<TYPES, I, A>
-where
-    QuorumEx<TYPES, I>: ConsensusExchange<TYPES, Message<TYPES>, Membership = TYPES::Membership>,
-    CommitteeEx<TYPES, I>: ConsensusExchange<TYPES, Message<TYPES>, Membership = TYPES::Membership>,
-    TimeoutEx<TYPES, I>: ConsensusExchange<TYPES, Message<TYPES>, Membership = TYPES::Membership>,
->>>>>>> 06b46797
 {
     #[instrument(skip_all, fields(id = self.id, view = *self.cur_view), name = "Consensus genesis leaf", level = "error")]
 
@@ -1304,20 +1292,8 @@
     }
 }
 
-<<<<<<< HEAD
-impl<
-        TYPES: NodeType<Transaction = VIDTransaction>,
-        I: NodeImplementation<TYPES>,
-        A: ConsensusApi<TYPES, I>,
-    > TS for ConsensusTaskState<TYPES, I, A>
-=======
 impl<TYPES: NodeType, I: NodeImplementation<TYPES>, A: ConsensusApi<TYPES, I>> TS
     for ConsensusTaskState<TYPES, I, A>
-where
-    QuorumEx<TYPES, I>: ConsensusExchange<TYPES, Message<TYPES>>,
-    CommitteeEx<TYPES, I>: ConsensusExchange<TYPES, Message<TYPES>>,
-    TimeoutEx<TYPES, I>: ConsensusExchange<TYPES, Message<TYPES>>,
->>>>>>> 06b46797
 {
 }
 
@@ -1348,16 +1324,7 @@
 ) -> (
     std::option::Option<HotShotTaskCompleted>,
     ConsensusTaskState<TYPES, I, A>,
-<<<<<<< HEAD
 ) {
-=======
-)
-where
-    QuorumEx<TYPES, I>: ConsensusExchange<TYPES, Message<TYPES>, Membership = TYPES::Membership>,
-    CommitteeEx<TYPES, I>: ConsensusExchange<TYPES, Message<TYPES>, Membership = TYPES::Membership>,
-    TimeoutEx<TYPES, I>: ConsensusExchange<TYPES, Message<TYPES>, Membership = TYPES::Membership>,
-{
->>>>>>> 06b46797
     if let HotShotEvent::Shutdown = event {
         (Some(HotShotTaskCompleted::ShutDown), state)
     } else {
