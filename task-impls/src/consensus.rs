--- conflicted
+++ resolved
@@ -60,21 +60,11 @@
     TYPES: NodeType,
     I: NodeImplementation<TYPES>,
     A: ConsensusApi<TYPES, I> + 'static,
-<<<<<<< HEAD
-> where
-    QuorumEx<TYPES, I>:
-        ConsensusExchange<TYPES, Message<TYPES, I>, Commitment = Commitment<Leaf<TYPES>>>,
-    CommitteeEx<TYPES, I>: ConsensusExchange<TYPES, Message<TYPES, I>, Commitment = VidCommitment>,
-    TimeoutEx<TYPES, I>:
-        ConsensusExchange<TYPES, Message<TYPES, I>, Commitment = Commitment<TYPES::Time>>,
-{
-=======
 > {
     /// Our public key
     pub public_key: TYPES::SignatureKey,
     /// Our Private Key
     pub private_key: <TYPES::SignatureKey as SignatureKey>::PrivateKey,
->>>>>>> 8b426980
     /// The global task registry
     pub registry: GlobalRegistry,
     /// Reference to consensus. The replica will require a write lock on this.
@@ -278,22 +268,8 @@
     (None, state)
 }
 
-<<<<<<< HEAD
-impl<
-        TYPES: NodeType,
-        I: NodeImplementation<TYPES, ConsensusMessage = SequencingMessage<TYPES, I>>,
-        A: ConsensusApi<TYPES, I> + 'static,
-    > ConsensusTaskState<TYPES, I, A>
-where
-    QuorumEx<TYPES, I>:
-        ConsensusExchange<TYPES, Message<TYPES, I>, Commitment = Commitment<Leaf<TYPES>>>,
-    CommitteeEx<TYPES, I>: ConsensusExchange<TYPES, Message<TYPES, I>, Commitment = VidCommitment>,
-    TimeoutEx<TYPES, I>:
-        ConsensusExchange<TYPES, Message<TYPES, I>, Commitment = Commitment<TYPES::Time>>,
-=======
 impl<TYPES: NodeType, I: NodeImplementation<TYPES>, A: ConsensusApi<TYPES, I> + 'static>
     ConsensusTaskState<TYPES, I, A>
->>>>>>> 8b426980
 {
     #[instrument(skip_all, fields(id = self.id, view = *self.cur_view), name = "Consensus genesis leaf", level = "error")]
 
@@ -1308,22 +1284,8 @@
     }
 }
 
-<<<<<<< HEAD
-impl<
-        TYPES: NodeType,
-        I: NodeImplementation<TYPES, ConsensusMessage = SequencingMessage<TYPES, I>>,
-        A: ConsensusApi<TYPES, I>,
-    > TS for ConsensusTaskState<TYPES, I, A>
-where
-    QuorumEx<TYPES, I>:
-        ConsensusExchange<TYPES, Message<TYPES, I>, Commitment = Commitment<Leaf<TYPES>>>,
-    CommitteeEx<TYPES, I>: ConsensusExchange<TYPES, Message<TYPES, I>, Commitment = VidCommitment>,
-    TimeoutEx<TYPES, I>:
-        ConsensusExchange<TYPES, Message<TYPES, I>, Commitment = Commitment<TYPES::Time>>,
-=======
 impl<TYPES: NodeType, I: NodeImplementation<TYPES>, A: ConsensusApi<TYPES, I>> TS
     for ConsensusTaskState<TYPES, I, A>
->>>>>>> 8b426980
 {
 }
 
@@ -1354,18 +1316,7 @@
 ) -> (
     std::option::Option<HotShotTaskCompleted>,
     ConsensusTaskState<TYPES, I, A>,
-<<<<<<< HEAD
-)
-where
-    QuorumEx<TYPES, I>:
-        ConsensusExchange<TYPES, Message<TYPES, I>, Commitment = Commitment<Leaf<TYPES>>>,
-    CommitteeEx<TYPES, I>: ConsensusExchange<TYPES, Message<TYPES, I>, Commitment = VidCommitment>,
-    TimeoutEx<TYPES, I>:
-        ConsensusExchange<TYPES, Message<TYPES, I>, Commitment = Commitment<TYPES::Time>>,
-{
-=======
 ) {
->>>>>>> 8b426980
     if let HotShotEvent::Shutdown = event {
         (Some(HotShotTaskCompleted::ShutDown), state)
     } else {
